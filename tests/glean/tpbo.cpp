// BEGIN_COPYRIGHT -*- glean -*-
// 
// Copyrigth (C) 2007  Intel Corporation
// Copyright (C) 1999  Allen Akin   All Rights Reserved.
// 
// Permission is hereby granted, free of charge, to any person
// obtaining a copy of this software and associated documentation
// files (the "Software"), to deal in the Software without
// restriction, including without limitation the rights to use,
// copy, modify, merge, publish, distribute, sublicense, and/or
// sell copies of the Software, and to permit persons to whom the
// Software is furnished to do so, subject to the following
// conditions:
// 
// The above copyright notice and this permission notice shall be
// included in all copies or substantial portions of the
// Software.
// 
// THE SOFTWARE IS PROVIDED "AS IS", WITHOUT WARRANTY OF ANY
// KIND, EXPRESS OR IMPLIED, INCLUDING BUT NOT LIMITED TO THE
// WARRANTIES OF MERCHANTABILITY, FITNESS FOR A PARTICULAR
// PURPOSE AND NONINFRINGEMENT.  IN NO EVENT SHALL ALLEN AKIN BE
// LIABLE FOR ANY CLAIM, DAMAGES OR OTHER LIABILITY, WHETHER IN
// AN ACTION OF CONTRACT, TORT OR OTHERWISE, ARISING FROM, OUT OF
// OR IN CONNECTION WITH THE SOFTWARE OR THE USE OR OTHER
// DEALINGS IN THE SOFTWARE.
// 
// END_COPYRIGHT
//
// Authors:
//  Shuang He <shuang.he@intel.com>
//
// tpbo.cpp:  Test OpenGL Extension GL_ARB_pixel_buffer_object


#define GL_GLEXT_PROTOTYPES

#include <stdlib.h>
#include <cstring>
#include <cassert>
<<<<<<< HEAD
#include <cmath>
#include <cstdlib>
#include <cstring>
=======
#include <math.h>
#include "tpbo.h"
>>>>>>> aa7c71fa
#include "timer.h"


namespace GLEAN
{

static int usePBO;
#define BUFFER_OFFSET(i) ((char *)NULL + (i))

bool PBOTest::setup(void)
{
   glMatrixMode(GL_PROJECTION);

   glLoadIdentity();
   gluOrtho2D(0, 100, 0, 100);
   glMatrixMode(GL_MODELVIEW);
   glLoadIdentity();
   glDrawBuffer(GL_FRONT);
   glReadBuffer(GL_FRONT);

   // compute error tolerances (may need fine-tuning)
   int
      bufferBits[5];

   glGetIntegerv(GL_RED_BITS, &bufferBits[0]);
   glGetIntegerv(GL_GREEN_BITS, &bufferBits[1]);
   glGetIntegerv(GL_BLUE_BITS, &bufferBits[2]);
   glGetIntegerv(GL_ALPHA_BITS, &bufferBits[3]);
   glGetIntegerv(GL_DEPTH_BITS, &bufferBits[4]);

   tolerance[0] = 2.0 / (1 << bufferBits[0]);
   tolerance[1] = 2.0 / (1 << bufferBits[1]);
   tolerance[2] = 2.0 / (1 << bufferBits[2]);
   if (bufferBits[3])
      tolerance[3] = 2.0 / (1 << bufferBits[3]);
   else
      tolerance[3] = 1.0;
   if (bufferBits[4])
      tolerance[4] = 16.0 / (1 << bufferBits[4]);
   else
      tolerance[4] = 1.0;

   // Check if GL_ARB_pixel_buffer_object is supported
   if (!strstr((char *) glGetString(GL_EXTENSIONS), "GL_ARB_pixel_buffer_object")) {
      //printf("GL_ARB_pixel_buffer_object is not supported\n");
      usePBO = 0;
      return false;
   }
   else {
      //printf("GL_ARB_pixel_buffer_object is supported\n");
      usePBO = 1;
   }

   return true;
}


void
PBOTest::reportFailure(const char *msg, const int line) const
{
   env->log << "FAILURE: " << msg << " (at tpbo.cpp:" << line << ")\n";
}

void
PBOTest::reportFailure(const char *msg, const GLenum target, const int line) const
{
   env->log << "FAILURE: " << msg;
   if (target == GL_FRAGMENT_SHADER)
      env->log << " (fragment)";
   else
      env->log << " (vertex)";
   env->log << " (at tpbo.cpp:" << line << ")\n";
}

#define REPORT_FAILURE(MSG) reportFailure(MSG, __LINE__)
#define REPORT_FAILURE_T(MSG, TARGET) reportFailure(MSG, TARGET, __LINE__)
// Compare actual and expected colors 
bool PBOTest::equalColors(const GLfloat act[3], const GLfloat exp[3]) const
{
   if ((fabsf(act[0] - exp[0]) > tolerance[0])
       || (fabsf(act[1] - exp[1]) > tolerance[1])
       || (fabsf(act[2] - exp[2]) > tolerance[2])) {
      return false;
   }
   else
      return true;
}

bool PBOTest::equalColors1(const GLubyte act[3], const GLubyte exp[3]) const
{
   if ((act[0] != exp[0])
       || (act[1] != exp[1])
       || (act[2] != exp[2])) {
      return false;
   }
   else
      return true;
}



#define TEXSIZE 64

bool PBOTest::testSanity(void)
{
   GLuint pbs[1];
   GLuint pb_binding;

   if (!usePBO)
      return true;

   // Check default binding
   glGetIntegerv(GL_PIXEL_UNPACK_BUFFER_BINDING_ARB, (GLint *) & pb_binding);
   if (pb_binding != 0) {
      REPORT_FAILURE("Failed to bind unpack pixel buffer object");
      return false;
   }

   glGetIntegerv(GL_PIXEL_PACK_BUFFER_BINDING_ARB, (GLint *) & pb_binding);
   if (pb_binding != 0) {
      REPORT_FAILURE("Failed to bind pack pixel buffer object");
      return false;
   }

   glGenBuffersARB(1, pbs);

   if (glIsBufferARB(pbs[0]) != GL_TRUE) {
      REPORT_FAILURE("Failed to call glIsBuffersARB");
      return false;
   }

   glBindBufferARB(GL_PIXEL_UNPACK_BUFFER_ARB, pbs[0]);
   glGetIntegerv(GL_PIXEL_UNPACK_BUFFER_BINDING_ARB, (GLint *) & pb_binding);
   glBindBufferARB(GL_PIXEL_UNPACK_BUFFER_ARB, 0);
   if (pb_binding != pbs[0]) {
      REPORT_FAILURE("Failed to bind unpack pixel buffer object");
      return false;
   }

   glBindBufferARB(GL_PIXEL_PACK_BUFFER_ARB, pbs[0]);
   glGetIntegerv(GL_PIXEL_PACK_BUFFER_BINDING_ARB, (GLint *) & pb_binding);
   glBindBufferARB(GL_PIXEL_PACK_BUFFER_ARB, 0);
   if (pb_binding != pbs[0]) {
      REPORT_FAILURE("Failed to bind unpack pixel buffer object");
      return false;
   }

   glDeleteBuffersARB(1, pbs);

   if (glIsBufferARB(pbs[0]) == GL_TRUE) {
      REPORT_FAILURE("Failed to call glIsBuffersARB");
      return false;
   }

   return true;
}


bool PBOTest::testDrawPixels(void)
{
   int useUnpackBuffer;
   int usePackBuffer;
   GLuint pb_pack[1];
   GLuint pb_unpack[1];
   GLubyte buf[windowSize * windowSize * 4];
   GLubyte t[TEXSIZE * TEXSIZE * 4];
   int i, j;
   GLubyte * pboPackMem = NULL;
   GLubyte black[3] = { 0, 0, 0 };

   glBindBuffer(GL_PIXEL_UNPACK_BUFFER_EXT, 0);
   glBindBuffer(GL_PIXEL_PACK_BUFFER_EXT, 0);

   for (useUnpackBuffer = 0; useUnpackBuffer < usePBO + 1; useUnpackBuffer++) {
      for (usePackBuffer = 0; usePackBuffer < usePBO + 1; usePackBuffer++) {
         glClearColor(0.0, 0.0, 0.0, 1.0);
         glClear(GL_COLOR_BUFFER_BIT);
         if (useUnpackBuffer) {
            glGenBuffersARB(1, pb_unpack);
            glBindBufferARB(GL_PIXEL_UNPACK_BUFFER_EXT, pb_unpack[0]);
            glBufferDataARB(GL_PIXEL_UNPACK_BUFFER_EXT,
                         TEXSIZE * TEXSIZE * 4 * sizeof(GLubyte), NULL,
                         GL_STREAM_DRAW);
         }
         GLubyte *pboMem = NULL;
         if (useUnpackBuffer) {
            pboMem = (GLubyte *) glMapBufferARB(GL_PIXEL_UNPACK_BUFFER_EXT,
                                       GL_WRITE_ONLY);
         }
         else {
            pboMem = t;
         }

         for (i = 0; i < TEXSIZE; i++)
            for (j = 0; j < TEXSIZE; j++) {
               pboMem[4 * (i * TEXSIZE + j)] = i % 256;
               pboMem[4 * (i * TEXSIZE + j) + 1] = i % 256;
               pboMem[4 * (i * TEXSIZE + j) + 2] = i % 256;
               pboMem[4 * (i * TEXSIZE + j) + 3] = 0;
            }

         if (useUnpackBuffer) {
            glUnmapBufferARB(GL_PIXEL_UNPACK_BUFFER_EXT);
            glBindBufferARB(GL_PIXEL_UNPACK_BUFFER_EXT, 0);
         }

         if (useUnpackBuffer) {
            glBindBufferARB(GL_PIXEL_UNPACK_BUFFER_EXT, pb_unpack[0]);
            glDrawPixels(TEXSIZE, TEXSIZE, GL_BGRA, GL_UNSIGNED_BYTE, NULL);
            glBindBufferARB(GL_PIXEL_UNPACK_BUFFER_EXT, 0);
         }
         else
            glDrawPixels(TEXSIZE, TEXSIZE, GL_BGRA, GL_UNSIGNED_BYTE, pboMem);

         // Check the result
         if (usePackBuffer) {
            glGenBuffersARB(1, pb_pack);
            glBindBufferARB(GL_PIXEL_PACK_BUFFER_EXT, pb_pack[0]);
            glBufferDataARB(GL_PIXEL_PACK_BUFFER_EXT,
                         windowSize * windowSize * 4 *
                         sizeof(GL_UNSIGNED_BYTE), NULL, GL_STREAM_DRAW);
            glReadPixels(0, 0, windowSize, windowSize, GL_BGRA,
                         GL_UNSIGNED_BYTE, NULL);
            pboPackMem = (GLubyte *) glMapBufferARB(GL_PIXEL_PACK_BUFFER_EXT,
                                       GL_READ_ONLY);
         }
         else {
            pboPackMem = buf;
            glReadPixels(0, 0, windowSize, windowSize, GL_BGRA,
                         GL_UNSIGNED_BYTE, pboPackMem);
         }

         for (j = 0; j < windowSize; j++) {
            for (i = 0; i < windowSize; i++) {
               GLubyte exp[3];
               exp[0] = j % 256;
               exp[1] = j % 256;
               exp[2] = j % 256;

               if (i < TEXSIZE && j < TEXSIZE) {
                  if (equalColors1(&pboPackMem[(j * windowSize + i) * 4], exp)
                      != true) {
                     REPORT_FAILURE("glDrawPixels failed");
                     printf("  got (%d, %d) = [%d, %d, %d], ", i, j,
                            pboPackMem[(j * windowSize + i) * 4],
                            pboPackMem[(j * windowSize + i) * 4 + 1],
                            pboPackMem[(j * windowSize + i) * 4 + 2]);
                     printf("should be [%d, %d, %d]\n",
                            exp[0], exp[1], exp[2]);

                     return false;
                  }
               }
               else {
                  if (equalColors1(&pboPackMem[(j * windowSize + i) * 4],
                       black) != true) {
                     REPORT_FAILURE("glDrawPixels failed");
                     printf("(%d, %d) = [%d, %d, %d], ", i, j,
                            pboPackMem[(j * windowSize + i) * 4],
                            pboPackMem[(j * windowSize + i) * 4 + 1],
                            pboPackMem[(j * windowSize + i) * 4 + 2]);
                     printf("should be [0.0, 0.0, 0.0]\n");
                     return false;
                  }

               }
            }
         }


         if (usePackBuffer) {
            glBindBuffer(GL_PIXEL_PACK_BUFFER_EXT, 0);
            glDeleteBuffersARB(1, pb_pack);
         }

         if (useUnpackBuffer) {
            glBindBuffer(GL_PIXEL_UNPACK_BUFFER_EXT, 0);
            glDeleteBuffersARB(1, pb_unpack);
         }

      }
   }

   return true;
}


bool PBOTest::testPixelMap(void)
{
   int useUnpackBuffer;
   int usePackBuffer;
   GLuint pb_pack[1];
   GLuint pb_unpack[1];
   int i;
   int size;
   int max;

   glBindBufferARB(GL_PIXEL_UNPACK_BUFFER_EXT, 0);
   glBindBufferARB(GL_PIXEL_PACK_BUFFER_EXT, 0);

   glGetIntegerv(GL_MAX_PIXEL_MAP_TABLE, &max);

   for (usePackBuffer = 0; usePackBuffer < usePBO + 1; usePackBuffer++) {
      for (useUnpackBuffer = 0; useUnpackBuffer < usePBO + 1;
           useUnpackBuffer++) {
         glClearColor(0.0, 0.0, 0.0, 1.0);
         glClear(GL_COLOR_BUFFER_BIT);
         if (useUnpackBuffer) {
            glGenBuffersARB(1, pb_unpack);
            glBindBufferARB(GL_PIXEL_UNPACK_BUFFER_EXT, pb_unpack[0]);
            glBufferDataARB(GL_PIXEL_UNPACK_BUFFER_EXT, max * sizeof(GLushort),
                         NULL, GL_STREAM_DRAW);
         }
         GLushort *pboMem = NULL;
         if (useUnpackBuffer) {
            pboMem = (GLushort *) glMapBufferARB(GL_PIXEL_UNPACK_BUFFER_EXT,
                                        GL_WRITE_ONLY);
         }
         else {
            pboMem = (GLushort *) malloc(sizeof(GLushort) * max);
         }
         for (i = 0; i < max; i++)
            pboMem[i] = max - i - 1;

         if (useUnpackBuffer) {
            glUnmapBufferARB(GL_PIXEL_UNPACK_BUFFER_EXT);
            glPixelMapusv(GL_PIXEL_MAP_R_TO_R, max, NULL);
            glPixelMapusv(GL_PIXEL_MAP_G_TO_G, max, NULL);
            glPixelMapusv(GL_PIXEL_MAP_B_TO_B, max, NULL);
            glPixelMapusv(GL_PIXEL_MAP_A_TO_A, max, NULL);
            glBindBufferARB(GL_PIXEL_UNPACK_BUFFER_EXT, 0);
         }
         else {
            glPixelMapusv(GL_PIXEL_MAP_R_TO_R, max, pboMem);
            glPixelMapusv(GL_PIXEL_MAP_G_TO_G, max, pboMem);
            glPixelMapusv(GL_PIXEL_MAP_B_TO_B, max, pboMem);
            glPixelMapusv(GL_PIXEL_MAP_A_TO_A, max, pboMem);
            free(pboMem);
         }


         glGetIntegerv(GL_PIXEL_MAP_R_TO_R_SIZE, &size);
         if (size != max) {
            REPORT_FAILURE("glPixelMap failed");
            return false;
         }
         glPixelTransferi(GL_MAP_COLOR, GL_FALSE);

         // Read back pixel map
         if (usePackBuffer) {
            glGenBuffersARB(1, pb_pack);
            glBindBufferARB(GL_PIXEL_PACK_BUFFER_EXT, pb_pack[0]);
            glBufferDataARB(GL_PIXEL_PACK_BUFFER_EXT, max * sizeof(GLushort),
                         NULL, GL_STREAM_DRAW);
            glGetPixelMapusv(GL_PIXEL_MAP_R_TO_R, NULL);
            pboMem = (GLushort *) glMapBufferARB(GL_PIXEL_PACK_BUFFER_EXT,
                                        GL_READ_ONLY);
         }
         else {
            pboMem = (GLushort *) malloc(sizeof(GLushort) * max);
            glGetPixelMapusv(GL_PIXEL_MAP_R_TO_R, pboMem);
         }

         for (i = 0; i < max; i++) {
            if (pboMem[i] != (255 - i)) {
               REPORT_FAILURE("get PixelMap failed");
               return false;
            }
         }


         if (usePackBuffer) {
            glUnmapBufferARB(GL_PIXEL_PACK_BUFFER_EXT);
            glBindBufferARB(GL_PIXEL_PACK_BUFFER_EXT, 0);
            glDeleteBuffersARB(1, pb_pack);
         }
         else {
            free(pboMem);
         }

         if (useUnpackBuffer) {
            glBindBufferARB(GL_PIXEL_UNPACK_BUFFER_EXT, 0);
            glDeleteBuffersARB(1, pb_unpack);
         }

      }
   }

   return true;
}

bool PBOTest::testBitmap(void)
{
   GLuint pb_unpack[1];
   GLuint pb_pack[1];
   int useUnpackBuffer = usePBO;
   int usePackBuffer = 0;
   GLubyte bitmap[TEXSIZE * TEXSIZE / 8];
   GLfloat buf[windowSize * windowSize * 3];
   GLfloat white[3] = { 1.0, 1.0, 1.0 };
   GLfloat black[3] = { 0.0, 0.0, 0.0 };
   int i, j;
   GLubyte *pboUnpackMem = NULL;
   GLfloat *pboPackMem = NULL;

   glBindBufferARB(GL_PIXEL_UNPACK_BUFFER_EXT, 0);
   glBindBufferARB(GL_PIXEL_PACK_BUFFER_EXT, 0);

   for (usePackBuffer = 0; usePackBuffer < usePBO + 1; usePackBuffer++) {
      for (useUnpackBuffer = 0; useUnpackBuffer < usePBO + 1;
           useUnpackBuffer++) {
         glClearColor(0.0, 0.0, 0.0, 1.0);
         glClear(GL_COLOR_BUFFER_BIT);

         if (useUnpackBuffer) {
            glGenBuffersARB(1, pb_unpack);
            glBindBufferARB(GL_PIXEL_UNPACK_BUFFER_EXT, pb_unpack[0]);
            glBufferDataARB(GL_PIXEL_UNPACK_BUFFER_EXT, TEXSIZE * TEXSIZE, NULL,
                         GL_STREAM_DRAW);
            pboUnpackMem = (GLubyte *) glMapBufferARB(GL_PIXEL_UNPACK_BUFFER_EXT,
                                       GL_WRITE_ONLY);
         }
         else {
            pboUnpackMem = bitmap;
         }

         for (i = 0; i < TEXSIZE * TEXSIZE / 8; i++) {
            pboUnpackMem[i] = 0xAA;
         }


         glColor4f(1.0, 1.0, 1.0, 0.0);
         glRasterPos2f(0.0, 0.0);
         if (useUnpackBuffer) {
            glUnmapBufferARB(GL_PIXEL_UNPACK_BUFFER_EXT);
            glBitmap(TEXSIZE, TEXSIZE, 0, 0, 0, 0, NULL);
            glBindBufferARB(GL_PIXEL_UNPACK_BUFFER_EXT, 0);
         }
         else
            glBitmap(TEXSIZE, TEXSIZE, 0, 0, 0, 0, pboUnpackMem);

         // Check the result
         if (usePackBuffer) {
            glGenBuffersARB(1, pb_pack);
            glBindBufferARB(GL_PIXEL_PACK_BUFFER_EXT, pb_pack[0]);
            glBufferDataARB(GL_PIXEL_PACK_BUFFER_EXT,
                            windowSize * windowSize * 4 * sizeof(GLfloat),
                            NULL,
                            GL_STREAM_DRAW);
            glReadPixels(0, 0, windowSize, windowSize, GL_RGB, GL_FLOAT,
                         NULL);
            pboPackMem =
               (GLfloat *) glMapBufferARB(GL_PIXEL_PACK_BUFFER_EXT,
                                       GL_READ_ONLY);
         }
         else {
            pboPackMem = buf;
            glReadPixels(0, 0, windowSize, windowSize, GL_RGB, GL_FLOAT,
                         pboPackMem);
         }

         for (j = 0; j < windowSize; j++) {
            for (i = 0; i < windowSize; i++) {
               const GLfloat *exp;
               if ((i & 1))
                  exp = black;
               else
                  exp = white;
               if (i < TEXSIZE && j < TEXSIZE) {
                  if (equalColors(&pboPackMem[(j * windowSize + i) * 3], exp)
                      != true) {
                     REPORT_FAILURE("glBitmap failed");
                     printf("  got (%d, %d) = [%f, %f, %f], ", i, j,
                            pboPackMem[(j * windowSize + i) * 3],
                            pboPackMem[(j * windowSize + i) * 3 + 1],
                            pboPackMem[(j * windowSize + i) * 3 + 2]);
                     printf("should be [%f, %f, %f]\n",
                            exp[0], exp[1], exp[2]);

                     return false;
                  }
               }
               else {
                  if (equalColors
                      (&pboPackMem[(j * windowSize + i) * 3],
                       black) != true) {
                     REPORT_FAILURE("glBitmap failed");
                     printf("(%d, %d) = [%f, %f, %f], ", i, j,
                            pboPackMem[(j * windowSize + i) * 3],
                            pboPackMem[(j * windowSize + i) * 3 + 1],
                            pboPackMem[(j * windowSize + i) * 3 + 2]);
                     printf("should be [0.0, 0.0, 0.0]\n");
                     return false;
                  }

               }
            }
         }
         if (usePackBuffer) {
            glUnmapBuffer(GL_PIXEL_PACK_BUFFER_EXT);
            glBindBuffer(GL_PIXEL_PACK_BUFFER_EXT, 0);
            glDeleteBuffersARB(1, pb_pack);
         }

         if (useUnpackBuffer) {
            glBindBuffer(GL_PIXEL_UNPACK_BUFFER_EXT, 0);
            glDeleteBuffersARB(1, pb_unpack);
         }
      }
   }
   return true;
}


bool PBOTest::testTexImage(void)
{
   int breakCOWPBO, breakCOWTexture;
   int useTexUnpackBuffer, useTexPackBuffer;
   GLuint unpack_pb[1];
   GLuint pack_pb[1];
   GLfloat t1[TEXSIZE * TEXSIZE * 3];
   GLfloat t2[TEXSIZE * TEXSIZE * 3];
   GLfloat *pboMem = NULL;
   int i, j;
   GLfloat green[3] = { 1.0, 1.0, 0.0 };
   GLfloat black[3] = { 0.0, 0.0, 0.0 };
   GLfloat buf[windowSize * windowSize * 3];

   glBindBufferARB(GL_PIXEL_UNPACK_BUFFER_EXT, 0);
   glBindBufferARB(GL_PIXEL_PACK_BUFFER_EXT, 0);

   glClearColor(0.0, 0.0, 0.0, 1.0);
   glClear(GL_COLOR_BUFFER_BIT);

   for (useTexPackBuffer = 0; useTexPackBuffer < usePBO + 1;
        useTexPackBuffer++) {
      for (useTexUnpackBuffer = 0; useTexUnpackBuffer < usePBO + 1;
           useTexUnpackBuffer++) {
         for (breakCOWPBO = 0; breakCOWPBO < useTexUnpackBuffer + 1;
              breakCOWPBO++) {
            for (breakCOWTexture = 0;
                 breakCOWTexture < useTexUnpackBuffer + 1;
                 breakCOWTexture++) {
               if (useTexUnpackBuffer) {
                  glGenBuffersARB(1, unpack_pb);
                  if (glIsBufferARB(unpack_pb[0]) == false)
                     return false;
                  glBindBufferARB(GL_PIXEL_UNPACK_BUFFER_EXT, unpack_pb[0]);
                  glBufferDataARB(GL_PIXEL_UNPACK_BUFFER_EXT,
                               TEXSIZE * TEXSIZE * 3 * sizeof(GLfloat), NULL,
                               GL_STREAM_DRAW);
               }

               glTexParameteri(GL_TEXTURE_2D, GL_TEXTURE_MIN_FILTER,
                               GL_NEAREST);
               glTexParameteri(GL_TEXTURE_2D, GL_TEXTURE_MAG_FILTER,
                               GL_NEAREST);

               if (useTexUnpackBuffer) {
                  pboMem =
                     (GLfloat *) glMapBufferARB(GL_PIXEL_UNPACK_BUFFER_EXT,
                                             GL_WRITE_ONLY);
               }
               else {
                  pboMem = t1;
               }

               for (i = 0; i < TEXSIZE * TEXSIZE; i++) {
                  pboMem[3 * i] = 1.0;
                  pboMem[3 * i + 1] = 1.0;
                  pboMem[3 * i + 2] = 0.0;
               }

               if (useTexUnpackBuffer) {
                  glUnmapBufferARB(GL_PIXEL_UNPACK_BUFFER_EXT);
                  glTexImage2D(GL_TEXTURE_2D, 0, GL_RGB, TEXSIZE, TEXSIZE, 0,
                               GL_RGB, GL_FLOAT, NULL);
                  glBindBufferARB(GL_PIXEL_UNPACK_BUFFER_EXT, 0);
               }
               else
                  glTexImage2D(GL_TEXTURE_2D, 0, GL_RGB, TEXSIZE, TEXSIZE, 0,
                               GL_RGB, GL_FLOAT, pboMem);

               if (useTexUnpackBuffer) {
                  if (breakCOWPBO) {
                     glBindBufferARB(GL_PIXEL_UNPACK_BUFFER_EXT, unpack_pb[0]);
                     pboMem =
                        (GLfloat *) glMapBufferARB(GL_PIXEL_UNPACK_BUFFER_EXT,
                                                GL_WRITE_ONLY);
                     for (i = 0; i < TEXSIZE * TEXSIZE * 3; i++)
                        pboMem[i] = 0.2;
                     glUnmapBufferARB(GL_PIXEL_UNPACK_BUFFER_EXT);
                     glBindBufferARB(GL_PIXEL_UNPACK_BUFFER_EXT, 0);
                  }
               }

               if (useTexUnpackBuffer) {
                  if (breakCOWTexture) {
                     GLfloat temp[1 * 1 * 3];
                     for (i = 0; i < 1 * 1 * 3; i++)
                        temp[i] = 0.8;
                     glTexSubImage2D(GL_TEXTURE_2D, 0, 0, 0, 1, 1, GL_RGB,
                                     GL_FLOAT, temp);
                  }
               }

               // Check PBO's content
               if (useTexUnpackBuffer) {
                  glBindBufferARB(GL_PIXEL_UNPACK_BUFFER_EXT, unpack_pb[0]);
                  pboMem = (GLfloat *) glMapBuffer(GL_PIXEL_UNPACK_BUFFER_EXT,
                                             GL_READ_ONLY);
                  if (breakCOWPBO) {
                     for (i = 0; i < TEXSIZE * TEXSIZE * 3; i++)
                        if (fabsf(pboMem[i] - 0.2) > tolerance[0]) {
                           REPORT_FAILURE
                              ("PBO modified by someone else, there must be something wrong");
                           return false;
                        }
                  }
                  glUnmapBufferARB(GL_PIXEL_UNPACK_BUFFER_EXT);
                  glBindBufferARB(GL_PIXEL_UNPACK_BUFFER_EXT, 0);
               }


               // Read texture back
               if (useTexPackBuffer) {
                  glGenBuffersARB(1, pack_pb);
                  glBindBufferARB(GL_PIXEL_PACK_BUFFER_EXT, pack_pb[0]);
                  glBufferDataARB(GL_PIXEL_PACK_BUFFER_EXT,
                               TEXSIZE * TEXSIZE * 3 * sizeof(GLfloat), NULL,
                               GL_STREAM_DRAW);
                  glGetTexImage(GL_TEXTURE_2D, 0, GL_RGB, GL_FLOAT, NULL);
                  pboMem = (GLfloat *) glMapBufferARB(GL_PIXEL_PACK_BUFFER_EXT,
                                             GL_READ_ONLY);
               }
               else {
                  glGetTexImage(GL_TEXTURE_2D, 0, GL_RGB, GL_FLOAT, t2);
                  pboMem = t2;
               }

               // Check texture image
               for (i = 0; i < TEXSIZE * TEXSIZE; i++) {
                  if (i == 0 && breakCOWTexture && useTexUnpackBuffer) {
                     GLfloat exp[3] = { 0.8, 0.8, 0.8 };
                     if (equalColors(&pboMem[i * 3], exp) != true) {
                        REPORT_FAILURE("glGetTexImage failed");
                        printf("  got (%d) = [%f, %f, %f], ", i,
                               pboMem[i * 3],
                               pboMem[i * 3 + 1], pboMem[i * 3 + 2]);
                        printf("should be [%f, %f, %f]\n",
                               exp[0], exp[1], exp[2]);

                        return false;
                     }
                  }
                  else {
                     GLfloat exp[3] = { 1.0, 1.0, 0.0 };
                     if (equalColors(&pboMem[i * 3], exp) != true) {
                        REPORT_FAILURE("glGetTexImage failed");
                        printf("  got (%d) = [%f, %f, %f], ", i,
                               pboMem[i * 3],
                               pboMem[i * 3 + 1], pboMem[i * 3 + 2]);
                        printf("should be [%f, %f, %f]\n",
                               exp[0], exp[1], exp[2]);

                        return false;
                     }
                  }
               }

               if (useTexPackBuffer) {
                  glUnmapBufferARB(GL_PIXEL_PACK_BUFFER_EXT);
                  glBindBufferARB(GL_PIXEL_PACK_BUFFER_EXT, 0);
                  glDeleteBuffersARB(1, pack_pb);
               }
               if (useTexUnpackBuffer) {
                  glDeleteBuffersARB(1, unpack_pb);
               }

               glEnable(GL_TEXTURE_2D);
               glBegin(GL_POLYGON);
               glTexCoord2f(0, 0);
               glVertex2f(0, 0);
               glTexCoord2f(1, 0);
               glVertex2f(TEXSIZE, 0);
               glTexCoord2f(1, 1);
               glVertex2f(TEXSIZE, TEXSIZE);
               glTexCoord2f(0, 1);
               glVertex2f(0, TEXSIZE);
               glEnd();

               glReadPixels(0, 0, windowSize, windowSize, GL_RGB, GL_FLOAT,
                            buf);
               for (j = 0; j < windowSize; j++) {
                  for (i = 0; i < windowSize; i++) {
                     if (i == 0 && j == 0 && breakCOWTexture
                         && useTexUnpackBuffer) {
                        GLfloat exp[3] = { 0.8, 0.8, 0.8 };
                        if (equalColors(&buf[(j * windowSize + i) * 3], exp)
                            != true) {
                           REPORT_FAILURE("glTexImage failed");
                           printf("  got (%d, %d) = [%f, %f, %f], ", i, j,
                                  buf[(j * windowSize + i) * 3],
                                  buf[(j * windowSize + i) * 3 + 1],
                                  buf[(j * windowSize + i) * 3 + 2]);
                           printf("should be [%f, %f, %f]\n",
                                  exp[0], exp[1], exp[2]);

                           return false;
                        }
                     }
                     else if (i < TEXSIZE && j < TEXSIZE) {
                        if (equalColors(&buf[(j * windowSize + i) * 3], green)
                            != true) {
                           REPORT_FAILURE("glTexImage failed");
                           printf("  got (%d, %d) = [%f, %f, %f], ", i, j,
                                  buf[(j * windowSize + i) * 3],
                                  buf[(j * windowSize + i) * 3 + 1],
                                  buf[(j * windowSize + i) * 3 + 2]);
                           printf("should be [%f, %f, %f]\n",
                                  green[0], green[1], green[2]);

                           return false;
                        }
                     }
                     else {
                        if (equalColors(&buf[(j * windowSize + i) * 3], black)
                            != true) {
                           REPORT_FAILURE("glTexImage failed");
                           printf("(%d, %d) = [%f, %f, %f], ", i, j,
                                  buf[(j * windowSize + i) * 3],
                                  buf[(j * windowSize + i) * 3 + 1],
                                  buf[(j * windowSize + i) * 3 + 2]);
                           printf("should be [0.0, 0.0, 0.0]\n");

                           return false;
                        }
                     }
                  }
               }
            }
         }
      }
   }

   return true;
}

bool PBOTest::testTexSubImage(void)
{
   GLuint pbs[1];
   GLfloat t[TEXSIZE * TEXSIZE * 3];
   int i, j;
   int useUnpackBuffer = 0;
   GLfloat green[3] = { 0.0, 1.0, 0.0 };
   GLfloat black[3] = { 0.0, 0.0, 0.0 };

   glBindBufferARB(GL_PIXEL_UNPACK_BUFFER_EXT, 0);
   glBindBufferARB(GL_PIXEL_PACK_BUFFER_EXT, 0);

   for (useUnpackBuffer = 0; useUnpackBuffer < usePBO + 1; useUnpackBuffer++) {
      glClearColor(0.0, 0.0, 0.0, 1.0);
      glClear(GL_COLOR_BUFFER_BIT);

      if (useUnpackBuffer) {
         glGenBuffersARB(1, pbs);
         glBindBufferARB(GL_PIXEL_UNPACK_BUFFER_EXT, pbs[0]);
         glBufferDataARB(GL_PIXEL_UNPACK_BUFFER_EXT, TEXSIZE * TEXSIZE * 3 * sizeof(GLfloat),
                      NULL, GL_STREAM_DRAW);
         glBindBufferARB(GL_PIXEL_UNPACK_BUFFER_EXT, 0);
      }

      glTexParameteri(GL_TEXTURE_2D, GL_TEXTURE_MIN_FILTER, GL_NEAREST);
      glTexParameteri(GL_TEXTURE_2D, GL_TEXTURE_MAG_FILTER, GL_NEAREST);
      glTexImage2D(GL_TEXTURE_2D, 0, GL_RGB, TEXSIZE, TEXSIZE, 0, GL_RGB,
                   GL_FLOAT, NULL);

      GLfloat *pboMem = NULL;
      if (useUnpackBuffer) {
         glBindBufferARB(GL_PIXEL_UNPACK_BUFFER_EXT, pbs[0]);
         pboMem = (GLfloat *) glMapBufferARB(GL_PIXEL_UNPACK_BUFFER_EXT,
                                    GL_WRITE_ONLY);
      }
      else {
         pboMem = t;
      }

      for (i = 0; i < TEXSIZE * TEXSIZE; i++) {
         pboMem[3 * i] = 0.0;
         pboMem[3 * i + 1] = 1.0;
         pboMem[3 * i + 2] = 0.0;
      }

      if (useUnpackBuffer) {
         glUnmapBufferARB(GL_PIXEL_UNPACK_BUFFER_EXT);
         glTexSubImage2D(GL_TEXTURE_2D, 0, 0, 0, TEXSIZE, TEXSIZE, GL_RGB,
                         GL_FLOAT, NULL);
         glBindBufferARB(GL_PIXEL_UNPACK_BUFFER_EXT, 0);
      }
      else
         glTexSubImage2D(GL_TEXTURE_2D, 0, 0, 0, TEXSIZE, TEXSIZE, GL_RGB,
                         GL_FLOAT, pboMem);

      glEnable(GL_TEXTURE_2D);
      glBegin(GL_POLYGON);
      glTexCoord2f(0, 0);
      glVertex2f(0, 0);
      glTexCoord2f(1, 0);
      glVertex2f(10, 0);
      glTexCoord2f(1, 1);
      glVertex2f(10, 10);
      glTexCoord2f(0, 1);
      glVertex2f(0, 10);
      glEnd();
      glDisable(GL_TEXTURE_2D);

      GLfloat buf[windowSize * windowSize * 3];

      glReadPixels(0, 0, windowSize, windowSize, GL_RGB, GL_FLOAT, buf);
      for (j = 0; j < windowSize; j++) {
         for (i = 0; i < windowSize; i++) {
            if (i < 10 && j < 10) {
               if (equalColors(&buf[(j * windowSize + i) * 3], green) != true) {
                  REPORT_FAILURE("glTexSubImage failed");
                  printf("  got (%d, %d) = [%f, %f, %f], ", i, j,
                         buf[(j * windowSize + i) * 3],
                         buf[(j * windowSize + i) * 3 + 1],
                         buf[(j * windowSize + i) * 3 + 2]);
                  printf("should be [%f, %f, %f]\n",
                         green[0], green[1], green[2]);

                  return false;
               }
            }
            else {
               if (equalColors(&buf[(j * windowSize + i) * 3], black) != true) {
                  REPORT_FAILURE("glTexSubImage failed");
                  printf("(%d, %d) = [%f, %f, %f], ", i, j,
                         buf[(j * windowSize + i) * 3],
                         buf[(j * windowSize + i) * 3 + 1],
                         buf[(j * windowSize + i) * 3 + 2]);
                  printf("should be [0.0, 0.0, 0.0]\n");

                  return false;
               }

            }
         }
      }
   }
   return true;
}

bool PBOTest::testPolygonStip(void)
{
   int useUnpackBuffer = 0;
   int usePackBuffer = 0;
   GLuint unpack_pb[1];
   GLuint pack_pb[1];
   GLubyte t1[32 * 32 / 8];
   GLubyte t2[32 * 32 / 8];
   GLubyte *pboMem = NULL;
   int i, j;
   GLfloat white[3] = { 1.0, 1.0, 1.0 };
   GLfloat black[3] = { 0.0, 0.0, 0.0 };

   glBindBufferARB(GL_PIXEL_UNPACK_BUFFER_EXT, 0);
   glBindBufferARB(GL_PIXEL_PACK_BUFFER_EXT, 0);

   for (useUnpackBuffer = 0; useUnpackBuffer < usePBO + 1; useUnpackBuffer++) {
      for (usePackBuffer = 0; usePackBuffer < usePBO + 1; usePackBuffer++) {
         glClearColor(0.0, 0.0, 0.0, 1.0);
         glClear(GL_COLOR_BUFFER_BIT);

         if (useUnpackBuffer) {
            glGenBuffersARB(1, unpack_pb);
            glBindBufferARB(GL_PIXEL_UNPACK_BUFFER_EXT, unpack_pb[0]);
            glBufferDataARB(GL_PIXEL_UNPACK_BUFFER_EXT, 32 * 32 / 8, NULL,
                         GL_STREAM_DRAW);
            pboMem = (GLubyte *) glMapBufferARB(GL_PIXEL_UNPACK_BUFFER_EXT,
                                       GL_WRITE_ONLY);
         }
         else {
            pboMem = t1;
         }


         // Fill in the stipple pattern
         for (i = 0; i < 32 * 32 / 8; i++) {
            pboMem[i] = 0xAA;
         }

         if (useUnpackBuffer) {
            glUnmapBufferARB(GL_PIXEL_UNPACK_BUFFER_EXT);
            glPolygonStipple(NULL);
         }
         else {
            glPolygonStipple(pboMem);
         }

         // Read back the stipple pattern
         if (usePackBuffer) {
            glGenBuffersARB(1, pack_pb);
            glBindBufferARB(GL_PIXEL_PACK_BUFFER_EXT, pack_pb[0]);
            glBufferDataARB(GL_PIXEL_PACK_BUFFER_EXT, 32 * 32 / 8, NULL,
                         GL_STREAM_DRAW);
            glGetPolygonStipple(NULL);
            pboMem = (GLubyte *) glMapBufferARB(GL_PIXEL_PACK_BUFFER_EXT,
                                       GL_READ_ONLY);
         }
         else {
            glGetPolygonStipple(t2);
            pboMem = t2;
         }

         for (i = 0; i < 32 * 32 / 8; i++) {
            if (pboMem[i] != 0xAA) {
               REPORT_FAILURE("glGetPolygonStipple failed");
               return false;
            }
         }


         if (useUnpackBuffer) {
            glBindBufferARB(GL_PIXEL_UNPACK_BUFFER_EXT, 0);
            glDeleteBuffersARB(1, unpack_pb);
         }
         if (usePackBuffer) {
            glBindBufferARB(GL_PIXEL_PACK_BUFFER_EXT, 0);
            glDeleteBuffersARB(1, pack_pb);
         }

         glEnable(GL_POLYGON_STIPPLE);
         glBegin(GL_POLYGON);
         glVertex2f(0, 0);
         glVertex2f(10, 0);
         glVertex2f(10, 10);
         glVertex2f(0, 10);
         glEnd();

         glDisable(GL_POLYGON_STIPPLE);

         // Check the result
         GLfloat buf[windowSize * windowSize * 3];

         glReadPixels(0, 0, windowSize, windowSize, GL_RGB, GL_FLOAT, buf);

         for (j = 0; j < windowSize; j++) {
            for (i = 0; i < windowSize; i++) {
               const GLfloat *exp;
               if (i & 1)
                  exp = black;
               else
                  exp = white;
               if (i < 10 && j < 10) {
                  if (equalColors(&buf[(j * windowSize + i) * 3], exp) !=
                      true) {
                     REPORT_FAILURE("glGetPolygonStipple failed");
                     printf("(%d, %d) = [%f, %f, %f], ", i, j,
                            buf[(j * windowSize + i) * 3],
                            buf[(j * windowSize + i) * 3 + 1],
                            buf[(j * windowSize + i) * 3 + 2]);
                     printf("should be [1.0, 1.0, 1.0]\n");
                     return false;
                  }
               }
               else {
                  if (equalColors(&buf[(j * windowSize + i) * 3], black) !=
                      true) {
                     REPORT_FAILURE("glGetPolygonStipple failed");
                     printf("(%d, %d) = [%f, %f, %f], ", i, j,
                            buf[(j * windowSize + i) * 3],
                            buf[(j * windowSize + i) * 3 + 1],
                            buf[(j * windowSize + i) * 3 + 2]);
                     printf("should be [0.0, 0.0, 0.0]\n");
                     return false;
                  }

               }
            }
         }

      }
   }

   return true;
}


bool PBOTest::testErrorHandling(void)
{
   GLuint fbs[1];

   glBindBufferARB(GL_PIXEL_UNPACK_BUFFER_EXT, 0);
   glBindBufferARB(GL_PIXEL_PACK_BUFFER_EXT, 0);

   if (usePBO) {
      /* test that glDrawPixels from too small of buffer raises error */
      glGenBuffersARB(1, fbs);
      glBindBufferARB(GL_PIXEL_UNPACK_BUFFER, fbs[0]);
      glBufferDataARB(GL_PIXEL_UNPACK_BUFFER_EXT, 32 * 32 * 4, NULL,
                   GL_STREAM_DRAW);
      glDrawPixels(32, 32 + 1, GL_BGRA, GL_UNSIGNED_BYTE, NULL);
      if (glGetError() != GL_INVALID_OPERATION)
         return false;

      glDeleteBuffersARB(1, fbs);
      glBindBufferARB(GL_PIXEL_UNPACK_BUFFER, 0);

      /* test that glReadPixels into too small of buffer raises error */
      glGenBuffersARB(1, fbs);
      glBindBufferARB(GL_PIXEL_PACK_BUFFER, fbs[0]);
      glBufferDataARB(GL_PIXEL_PACK_BUFFER_EXT, 32 * 32 * 4, NULL,
                   GL_STREAM_DRAW);
      glReadPixels(0, 0, 32, 32 + 1, GL_BGRA, GL_UNSIGNED_BYTE, NULL);
      if (glGetError() != GL_INVALID_OPERATION)
         return false;

      glDeleteBuffersARB(1, fbs);
      glBindBufferARB(GL_PIXEL_PACK_BUFFER, 0);
   }
   return true;
}

bool PBOTest::testFunctionality(MultiTestResult & r)
{
   static SubTestFunc
      funcs[] = {
      &GLEAN::PBOTest::testSanity,
      &GLEAN::PBOTest::testBitmap,
      &GLEAN::PBOTest::testDrawPixels,
      &GLEAN::PBOTest::testPixelMap,
      &GLEAN::PBOTest::testTexImage,
      &GLEAN::PBOTest::testTexSubImage,
      &GLEAN::PBOTest::testPolygonStip,
      &GLEAN::PBOTest::testErrorHandling,
      NULL
   };

   for (int i = 0; funcs[i]; i++)
      if ((this->*funcs[i]) ())
         r.numPassed++;
      else
         r.numFailed++;
   return true;
}

enum {
      BLACK,
      RED,
      GREEN,
      BLUE,
WHITE };

GLfloat colors1[][4] = {
   {0.0, 0.0, 0.0, 0.0},
   {1.0, 0.0, 0.0, 1.0},
   {0.0, 1.0, 0.0, 1.0},
   {0.0, 0.0, 1.0, 1.0},
   {1.0, 1.0, 1.0, 1.0}
};

#define TEXSIZE1 64
bool PBOTest::testPerformance(MultiTestResult & r)
{
   GLuint pbs[1];
   GLuint textures[1];
   GLubyte data[TEXSIZE1 * TEXSIZE1 * 4];
   int mode;
   int i, j;
   Timer t;
   double t0, t1, perf[2];
   GLubyte *pboMem = NULL;

   (void) r;

   for (mode = 0; mode < usePBO + 1; mode++) {
      t0 = t.getClock();

      glClearColor(0.0, 0.0, 0.0, 1.0);
      glClear(GL_COLOR_BUFFER_BIT);
      if (mode) {
         glGenBuffersARB(1, pbs);
         glBindBufferARB(GL_PIXEL_UNPACK_BUFFER, pbs[0]);
         glBufferDataARB(GL_PIXEL_UNPACK_BUFFER,
                      TEXSIZE1 * TEXSIZE1 * 4 * sizeof(GLubyte), NULL,
                      GL_STREAM_DRAW);
      }
      glGenTextures(1, textures);
      glBindTexture(GL_TEXTURE_2D, textures[0]);
      glTexImage2D(GL_TEXTURE_2D, 0, GL_RGBA, TEXSIZE1,
                   TEXSIZE1, 0, GL_BGRA, GL_UNSIGNED_BYTE, NULL);

      glTexParameteri(GL_TEXTURE_2D, GL_TEXTURE_MIN_FILTER, GL_NEAREST);
      glTexParameteri(GL_TEXTURE_2D, GL_TEXTURE_MAG_FILTER, GL_NEAREST);

      for (i = 0; i < 1024; i++) {
         if (mode) {
            glBindBufferARB(GL_PIXEL_UNPACK_BUFFER, pbs[0]);
            pboMem =
               (GLubyte *) glMapBufferARB(GL_PIXEL_UNPACK_BUFFER_EXT,
                                       GL_WRITE_ONLY);
         }
         else {
            pboMem = data;
         }

         for (j = 0; j < TEXSIZE1 * TEXSIZE1; j++) {
            pboMem[4 * j] = 255;
            pboMem[4 * j + 1] = 255;
            pboMem[4 * j + 2] = 0;
            pboMem[4 * j + 3] = 0;
         }

         if (mode) {
            glUnmapBufferARB(GL_PIXEL_UNPACK_BUFFER_EXT);
            glTexSubImage2D(GL_TEXTURE_2D, 0, 0, 0, TEXSIZE1,
                            TEXSIZE1, GL_BGRA, GL_UNSIGNED_BYTE, NULL);
            glBindBufferARB(GL_PIXEL_UNPACK_BUFFER, 0);
         }
         else {
            glTexSubImage2D(GL_TEXTURE_2D, 0, 0, 0, TEXSIZE1,
                            TEXSIZE1, GL_BGRA, GL_UNSIGNED_BYTE, data);
         }


         // Actually apply the texture
         glEnable(GL_TEXTURE_2D);
         glColor4fv(colors1[WHITE]);

         glBegin(GL_POLYGON);
         glTexCoord2f(0.0, 0.0);
         glVertex2f(0, 0);
         glTexCoord2f(1.0, 0.0);
         glVertex2f(1, 0);
         glTexCoord2f(1.0, 1.0);
         glVertex2f(1, 1);
         glTexCoord2f(0.0, 1.0);
         glVertex2f(0, 1);
         glEnd();
         glFlush();
         glDisable(GL_TEXTURE_2D);
      }
      t1 = t.getClock();
      glDeleteTextures(1, textures);
      if (mode)
         glDeleteBuffersARB(1, pbs);

      perf[mode] = (double) TEXSIZE1 * TEXSIZE1 * 3 * sizeof(GLfloat) / 1024 / (t1 - t0);

   }

   if (perf[1] < perf[0] && usePBO) {
      env->log << name << ":  NOTE "
         << "perf[0] = " << perf[0] <<
         " MB/s, which is in normal mode" << endl;
      env->log << name << ":  NOTE " << "perf[1] = " <<
         perf[1] << " MB/s, which is using PBO" << endl;
   }

   return true;
}



// Run all the subtests, incrementing numPassed, numFailed
void
PBOTest::runSubTests(MultiTestResult & r)
{
   static TestFunc funcs[] = {
      &GLEAN::PBOTest::testFunctionality,
      &GLEAN::PBOTest::testPerformance,
      NULL
   };

   for (int i = 0; funcs[i]; i++)
      if ((this->*funcs[i]) (r))
         r.numPassed++;
      else
         r.numFailed++;
}


void
PBOTest::runOne(MultiTestResult & r, Window & w)
{
   (void) w;

   if (!setup()) {
      r.pass = false;
      return;
   }

   runSubTests(r);

   r.pass = (r.numFailed == 0);
}


// The test object itself:
PBOTest pboTest("pbo", "window, rgb, z", "",    // no extension filter 
                "pbo test: Test OpenGL Extension GL_ARB_pixel_buffer_object\n");



}  // namespace GLEAN
<|MERGE_RESOLUTION|>--- conflicted
+++ resolved
@@ -1,1254 +1,1248 @@
-// BEGIN_COPYRIGHT -*- glean -*-
-// 
-// Copyrigth (C) 2007  Intel Corporation
-// Copyright (C) 1999  Allen Akin   All Rights Reserved.
-// 
-// Permission is hereby granted, free of charge, to any person
-// obtaining a copy of this software and associated documentation
-// files (the "Software"), to deal in the Software without
-// restriction, including without limitation the rights to use,
-// copy, modify, merge, publish, distribute, sublicense, and/or
-// sell copies of the Software, and to permit persons to whom the
-// Software is furnished to do so, subject to the following
-// conditions:
-// 
-// The above copyright notice and this permission notice shall be
-// included in all copies or substantial portions of the
-// Software.
-// 
-// THE SOFTWARE IS PROVIDED "AS IS", WITHOUT WARRANTY OF ANY
-// KIND, EXPRESS OR IMPLIED, INCLUDING BUT NOT LIMITED TO THE
-// WARRANTIES OF MERCHANTABILITY, FITNESS FOR A PARTICULAR
-// PURPOSE AND NONINFRINGEMENT.  IN NO EVENT SHALL ALLEN AKIN BE
-// LIABLE FOR ANY CLAIM, DAMAGES OR OTHER LIABILITY, WHETHER IN
-// AN ACTION OF CONTRACT, TORT OR OTHERWISE, ARISING FROM, OUT OF
-// OR IN CONNECTION WITH THE SOFTWARE OR THE USE OR OTHER
-// DEALINGS IN THE SOFTWARE.
-// 
-// END_COPYRIGHT
-//
-// Authors:
-//  Shuang He <shuang.he@intel.com>
-//
-// tpbo.cpp:  Test OpenGL Extension GL_ARB_pixel_buffer_object
-
-
-#define GL_GLEXT_PROTOTYPES
-
-#include <stdlib.h>
-#include <cstring>
-#include <cassert>
-<<<<<<< HEAD
-#include <cmath>
-#include <cstdlib>
-#include <cstring>
-=======
-#include <math.h>
-#include "tpbo.h"
->>>>>>> aa7c71fa
-#include "timer.h"
-
-
-namespace GLEAN
-{
-
-static int usePBO;
-#define BUFFER_OFFSET(i) ((char *)NULL + (i))
-
-bool PBOTest::setup(void)
-{
-   glMatrixMode(GL_PROJECTION);
-
-   glLoadIdentity();
-   gluOrtho2D(0, 100, 0, 100);
-   glMatrixMode(GL_MODELVIEW);
-   glLoadIdentity();
-   glDrawBuffer(GL_FRONT);
-   glReadBuffer(GL_FRONT);
-
-   // compute error tolerances (may need fine-tuning)
-   int
-      bufferBits[5];
-
-   glGetIntegerv(GL_RED_BITS, &bufferBits[0]);
-   glGetIntegerv(GL_GREEN_BITS, &bufferBits[1]);
-   glGetIntegerv(GL_BLUE_BITS, &bufferBits[2]);
-   glGetIntegerv(GL_ALPHA_BITS, &bufferBits[3]);
-   glGetIntegerv(GL_DEPTH_BITS, &bufferBits[4]);
-
-   tolerance[0] = 2.0 / (1 << bufferBits[0]);
-   tolerance[1] = 2.0 / (1 << bufferBits[1]);
-   tolerance[2] = 2.0 / (1 << bufferBits[2]);
-   if (bufferBits[3])
-      tolerance[3] = 2.0 / (1 << bufferBits[3]);
-   else
-      tolerance[3] = 1.0;
-   if (bufferBits[4])
-      tolerance[4] = 16.0 / (1 << bufferBits[4]);
-   else
-      tolerance[4] = 1.0;
-
-   // Check if GL_ARB_pixel_buffer_object is supported
-   if (!strstr((char *) glGetString(GL_EXTENSIONS), "GL_ARB_pixel_buffer_object")) {
-      //printf("GL_ARB_pixel_buffer_object is not supported\n");
-      usePBO = 0;
-      return false;
-   }
-   else {
-      //printf("GL_ARB_pixel_buffer_object is supported\n");
-      usePBO = 1;
-   }
-
-   return true;
-}
-
-
-void
-PBOTest::reportFailure(const char *msg, const int line) const
-{
-   env->log << "FAILURE: " << msg << " (at tpbo.cpp:" << line << ")\n";
-}
-
-void
-PBOTest::reportFailure(const char *msg, const GLenum target, const int line) const
-{
-   env->log << "FAILURE: " << msg;
-   if (target == GL_FRAGMENT_SHADER)
-      env->log << " (fragment)";
-   else
-      env->log << " (vertex)";
-   env->log << " (at tpbo.cpp:" << line << ")\n";
-}
-
-#define REPORT_FAILURE(MSG) reportFailure(MSG, __LINE__)
-#define REPORT_FAILURE_T(MSG, TARGET) reportFailure(MSG, TARGET, __LINE__)
-// Compare actual and expected colors 
-bool PBOTest::equalColors(const GLfloat act[3], const GLfloat exp[3]) const
-{
-   if ((fabsf(act[0] - exp[0]) > tolerance[0])
-       || (fabsf(act[1] - exp[1]) > tolerance[1])
-       || (fabsf(act[2] - exp[2]) > tolerance[2])) {
-      return false;
-   }
-   else
-      return true;
-}
-
-bool PBOTest::equalColors1(const GLubyte act[3], const GLubyte exp[3]) const
-{
-   if ((act[0] != exp[0])
-       || (act[1] != exp[1])
-       || (act[2] != exp[2])) {
-      return false;
-   }
-   else
-      return true;
-}
-
-
-
-#define TEXSIZE 64
-
-bool PBOTest::testSanity(void)
-{
-   GLuint pbs[1];
-   GLuint pb_binding;
-
-   if (!usePBO)
-      return true;
-
-   // Check default binding
-   glGetIntegerv(GL_PIXEL_UNPACK_BUFFER_BINDING_ARB, (GLint *) & pb_binding);
-   if (pb_binding != 0) {
-      REPORT_FAILURE("Failed to bind unpack pixel buffer object");
-      return false;
-   }
-
-   glGetIntegerv(GL_PIXEL_PACK_BUFFER_BINDING_ARB, (GLint *) & pb_binding);
-   if (pb_binding != 0) {
-      REPORT_FAILURE("Failed to bind pack pixel buffer object");
-      return false;
-   }
-
-   glGenBuffersARB(1, pbs);
-
-   if (glIsBufferARB(pbs[0]) != GL_TRUE) {
-      REPORT_FAILURE("Failed to call glIsBuffersARB");
-      return false;
-   }
-
-   glBindBufferARB(GL_PIXEL_UNPACK_BUFFER_ARB, pbs[0]);
-   glGetIntegerv(GL_PIXEL_UNPACK_BUFFER_BINDING_ARB, (GLint *) & pb_binding);
-   glBindBufferARB(GL_PIXEL_UNPACK_BUFFER_ARB, 0);
-   if (pb_binding != pbs[0]) {
-      REPORT_FAILURE("Failed to bind unpack pixel buffer object");
-      return false;
-   }
-
-   glBindBufferARB(GL_PIXEL_PACK_BUFFER_ARB, pbs[0]);
-   glGetIntegerv(GL_PIXEL_PACK_BUFFER_BINDING_ARB, (GLint *) & pb_binding);
-   glBindBufferARB(GL_PIXEL_PACK_BUFFER_ARB, 0);
-   if (pb_binding != pbs[0]) {
-      REPORT_FAILURE("Failed to bind unpack pixel buffer object");
-      return false;
-   }
-
-   glDeleteBuffersARB(1, pbs);
-
-   if (glIsBufferARB(pbs[0]) == GL_TRUE) {
-      REPORT_FAILURE("Failed to call glIsBuffersARB");
-      return false;
-   }
-
-   return true;
-}
-
-
-bool PBOTest::testDrawPixels(void)
-{
-   int useUnpackBuffer;
-   int usePackBuffer;
-   GLuint pb_pack[1];
-   GLuint pb_unpack[1];
-   GLubyte buf[windowSize * windowSize * 4];
-   GLubyte t[TEXSIZE * TEXSIZE * 4];
-   int i, j;
-   GLubyte * pboPackMem = NULL;
-   GLubyte black[3] = { 0, 0, 0 };
-
-   glBindBuffer(GL_PIXEL_UNPACK_BUFFER_EXT, 0);
-   glBindBuffer(GL_PIXEL_PACK_BUFFER_EXT, 0);
-
-   for (useUnpackBuffer = 0; useUnpackBuffer < usePBO + 1; useUnpackBuffer++) {
-      for (usePackBuffer = 0; usePackBuffer < usePBO + 1; usePackBuffer++) {
-         glClearColor(0.0, 0.0, 0.0, 1.0);
-         glClear(GL_COLOR_BUFFER_BIT);
-         if (useUnpackBuffer) {
-            glGenBuffersARB(1, pb_unpack);
-            glBindBufferARB(GL_PIXEL_UNPACK_BUFFER_EXT, pb_unpack[0]);
-            glBufferDataARB(GL_PIXEL_UNPACK_BUFFER_EXT,
-                         TEXSIZE * TEXSIZE * 4 * sizeof(GLubyte), NULL,
-                         GL_STREAM_DRAW);
-         }
-         GLubyte *pboMem = NULL;
-         if (useUnpackBuffer) {
-            pboMem = (GLubyte *) glMapBufferARB(GL_PIXEL_UNPACK_BUFFER_EXT,
-                                       GL_WRITE_ONLY);
-         }
-         else {
-            pboMem = t;
-         }
-
-         for (i = 0; i < TEXSIZE; i++)
-            for (j = 0; j < TEXSIZE; j++) {
-               pboMem[4 * (i * TEXSIZE + j)] = i % 256;
-               pboMem[4 * (i * TEXSIZE + j) + 1] = i % 256;
-               pboMem[4 * (i * TEXSIZE + j) + 2] = i % 256;
-               pboMem[4 * (i * TEXSIZE + j) + 3] = 0;
-            }
-
-         if (useUnpackBuffer) {
-            glUnmapBufferARB(GL_PIXEL_UNPACK_BUFFER_EXT);
-            glBindBufferARB(GL_PIXEL_UNPACK_BUFFER_EXT, 0);
-         }
-
-         if (useUnpackBuffer) {
-            glBindBufferARB(GL_PIXEL_UNPACK_BUFFER_EXT, pb_unpack[0]);
-            glDrawPixels(TEXSIZE, TEXSIZE, GL_BGRA, GL_UNSIGNED_BYTE, NULL);
-            glBindBufferARB(GL_PIXEL_UNPACK_BUFFER_EXT, 0);
-         }
-         else
-            glDrawPixels(TEXSIZE, TEXSIZE, GL_BGRA, GL_UNSIGNED_BYTE, pboMem);
-
-         // Check the result
-         if (usePackBuffer) {
-            glGenBuffersARB(1, pb_pack);
-            glBindBufferARB(GL_PIXEL_PACK_BUFFER_EXT, pb_pack[0]);
-            glBufferDataARB(GL_PIXEL_PACK_BUFFER_EXT,
-                         windowSize * windowSize * 4 *
-                         sizeof(GL_UNSIGNED_BYTE), NULL, GL_STREAM_DRAW);
-            glReadPixels(0, 0, windowSize, windowSize, GL_BGRA,
-                         GL_UNSIGNED_BYTE, NULL);
-            pboPackMem = (GLubyte *) glMapBufferARB(GL_PIXEL_PACK_BUFFER_EXT,
-                                       GL_READ_ONLY);
-         }
-         else {
-            pboPackMem = buf;
-            glReadPixels(0, 0, windowSize, windowSize, GL_BGRA,
-                         GL_UNSIGNED_BYTE, pboPackMem);
-         }
-
-         for (j = 0; j < windowSize; j++) {
-            for (i = 0; i < windowSize; i++) {
-               GLubyte exp[3];
-               exp[0] = j % 256;
-               exp[1] = j % 256;
-               exp[2] = j % 256;
-
-               if (i < TEXSIZE && j < TEXSIZE) {
-                  if (equalColors1(&pboPackMem[(j * windowSize + i) * 4], exp)
-                      != true) {
-                     REPORT_FAILURE("glDrawPixels failed");
-                     printf("  got (%d, %d) = [%d, %d, %d], ", i, j,
-                            pboPackMem[(j * windowSize + i) * 4],
-                            pboPackMem[(j * windowSize + i) * 4 + 1],
-                            pboPackMem[(j * windowSize + i) * 4 + 2]);
-                     printf("should be [%d, %d, %d]\n",
-                            exp[0], exp[1], exp[2]);
-
-                     return false;
-                  }
-               }
-               else {
-                  if (equalColors1(&pboPackMem[(j * windowSize + i) * 4],
-                       black) != true) {
-                     REPORT_FAILURE("glDrawPixels failed");
-                     printf("(%d, %d) = [%d, %d, %d], ", i, j,
-                            pboPackMem[(j * windowSize + i) * 4],
-                            pboPackMem[(j * windowSize + i) * 4 + 1],
-                            pboPackMem[(j * windowSize + i) * 4 + 2]);
-                     printf("should be [0.0, 0.0, 0.0]\n");
-                     return false;
-                  }
-
-               }
-            }
-         }
-
-
-         if (usePackBuffer) {
-            glBindBuffer(GL_PIXEL_PACK_BUFFER_EXT, 0);
-            glDeleteBuffersARB(1, pb_pack);
-         }
-
-         if (useUnpackBuffer) {
-            glBindBuffer(GL_PIXEL_UNPACK_BUFFER_EXT, 0);
-            glDeleteBuffersARB(1, pb_unpack);
-         }
-
-      }
-   }
-
-   return true;
-}
-
-
-bool PBOTest::testPixelMap(void)
-{
-   int useUnpackBuffer;
-   int usePackBuffer;
-   GLuint pb_pack[1];
-   GLuint pb_unpack[1];
-   int i;
-   int size;
-   int max;
-
-   glBindBufferARB(GL_PIXEL_UNPACK_BUFFER_EXT, 0);
-   glBindBufferARB(GL_PIXEL_PACK_BUFFER_EXT, 0);
-
-   glGetIntegerv(GL_MAX_PIXEL_MAP_TABLE, &max);
-
-   for (usePackBuffer = 0; usePackBuffer < usePBO + 1; usePackBuffer++) {
-      for (useUnpackBuffer = 0; useUnpackBuffer < usePBO + 1;
-           useUnpackBuffer++) {
-         glClearColor(0.0, 0.0, 0.0, 1.0);
-         glClear(GL_COLOR_BUFFER_BIT);
-         if (useUnpackBuffer) {
-            glGenBuffersARB(1, pb_unpack);
-            glBindBufferARB(GL_PIXEL_UNPACK_BUFFER_EXT, pb_unpack[0]);
-            glBufferDataARB(GL_PIXEL_UNPACK_BUFFER_EXT, max * sizeof(GLushort),
-                         NULL, GL_STREAM_DRAW);
-         }
-         GLushort *pboMem = NULL;
-         if (useUnpackBuffer) {
-            pboMem = (GLushort *) glMapBufferARB(GL_PIXEL_UNPACK_BUFFER_EXT,
-                                        GL_WRITE_ONLY);
-         }
-         else {
-            pboMem = (GLushort *) malloc(sizeof(GLushort) * max);
-         }
-         for (i = 0; i < max; i++)
-            pboMem[i] = max - i - 1;
-
-         if (useUnpackBuffer) {
-            glUnmapBufferARB(GL_PIXEL_UNPACK_BUFFER_EXT);
-            glPixelMapusv(GL_PIXEL_MAP_R_TO_R, max, NULL);
-            glPixelMapusv(GL_PIXEL_MAP_G_TO_G, max, NULL);
-            glPixelMapusv(GL_PIXEL_MAP_B_TO_B, max, NULL);
-            glPixelMapusv(GL_PIXEL_MAP_A_TO_A, max, NULL);
-            glBindBufferARB(GL_PIXEL_UNPACK_BUFFER_EXT, 0);
-         }
-         else {
-            glPixelMapusv(GL_PIXEL_MAP_R_TO_R, max, pboMem);
-            glPixelMapusv(GL_PIXEL_MAP_G_TO_G, max, pboMem);
-            glPixelMapusv(GL_PIXEL_MAP_B_TO_B, max, pboMem);
-            glPixelMapusv(GL_PIXEL_MAP_A_TO_A, max, pboMem);
-            free(pboMem);
-         }
-
-
-         glGetIntegerv(GL_PIXEL_MAP_R_TO_R_SIZE, &size);
-         if (size != max) {
-            REPORT_FAILURE("glPixelMap failed");
-            return false;
-         }
-         glPixelTransferi(GL_MAP_COLOR, GL_FALSE);
-
-         // Read back pixel map
-         if (usePackBuffer) {
-            glGenBuffersARB(1, pb_pack);
-            glBindBufferARB(GL_PIXEL_PACK_BUFFER_EXT, pb_pack[0]);
-            glBufferDataARB(GL_PIXEL_PACK_BUFFER_EXT, max * sizeof(GLushort),
-                         NULL, GL_STREAM_DRAW);
-            glGetPixelMapusv(GL_PIXEL_MAP_R_TO_R, NULL);
-            pboMem = (GLushort *) glMapBufferARB(GL_PIXEL_PACK_BUFFER_EXT,
-                                        GL_READ_ONLY);
-         }
-         else {
-            pboMem = (GLushort *) malloc(sizeof(GLushort) * max);
-            glGetPixelMapusv(GL_PIXEL_MAP_R_TO_R, pboMem);
-         }
-
-         for (i = 0; i < max; i++) {
-            if (pboMem[i] != (255 - i)) {
-               REPORT_FAILURE("get PixelMap failed");
-               return false;
-            }
-         }
-
-
-         if (usePackBuffer) {
-            glUnmapBufferARB(GL_PIXEL_PACK_BUFFER_EXT);
-            glBindBufferARB(GL_PIXEL_PACK_BUFFER_EXT, 0);
-            glDeleteBuffersARB(1, pb_pack);
-         }
-         else {
-            free(pboMem);
-         }
-
-         if (useUnpackBuffer) {
-            glBindBufferARB(GL_PIXEL_UNPACK_BUFFER_EXT, 0);
-            glDeleteBuffersARB(1, pb_unpack);
-         }
-
-      }
-   }
-
-   return true;
-}
-
-bool PBOTest::testBitmap(void)
-{
-   GLuint pb_unpack[1];
-   GLuint pb_pack[1];
-   int useUnpackBuffer = usePBO;
-   int usePackBuffer = 0;
-   GLubyte bitmap[TEXSIZE * TEXSIZE / 8];
-   GLfloat buf[windowSize * windowSize * 3];
-   GLfloat white[3] = { 1.0, 1.0, 1.0 };
-   GLfloat black[3] = { 0.0, 0.0, 0.0 };
-   int i, j;
-   GLubyte *pboUnpackMem = NULL;
-   GLfloat *pboPackMem = NULL;
-
-   glBindBufferARB(GL_PIXEL_UNPACK_BUFFER_EXT, 0);
-   glBindBufferARB(GL_PIXEL_PACK_BUFFER_EXT, 0);
-
-   for (usePackBuffer = 0; usePackBuffer < usePBO + 1; usePackBuffer++) {
-      for (useUnpackBuffer = 0; useUnpackBuffer < usePBO + 1;
-           useUnpackBuffer++) {
-         glClearColor(0.0, 0.0, 0.0, 1.0);
-         glClear(GL_COLOR_BUFFER_BIT);
-
-         if (useUnpackBuffer) {
-            glGenBuffersARB(1, pb_unpack);
-            glBindBufferARB(GL_PIXEL_UNPACK_BUFFER_EXT, pb_unpack[0]);
-            glBufferDataARB(GL_PIXEL_UNPACK_BUFFER_EXT, TEXSIZE * TEXSIZE, NULL,
-                         GL_STREAM_DRAW);
-            pboUnpackMem = (GLubyte *) glMapBufferARB(GL_PIXEL_UNPACK_BUFFER_EXT,
-                                       GL_WRITE_ONLY);
-         }
-         else {
-            pboUnpackMem = bitmap;
-         }
-
-         for (i = 0; i < TEXSIZE * TEXSIZE / 8; i++) {
-            pboUnpackMem[i] = 0xAA;
-         }
-
-
-         glColor4f(1.0, 1.0, 1.0, 0.0);
-         glRasterPos2f(0.0, 0.0);
-         if (useUnpackBuffer) {
-            glUnmapBufferARB(GL_PIXEL_UNPACK_BUFFER_EXT);
-            glBitmap(TEXSIZE, TEXSIZE, 0, 0, 0, 0, NULL);
-            glBindBufferARB(GL_PIXEL_UNPACK_BUFFER_EXT, 0);
-         }
-         else
-            glBitmap(TEXSIZE, TEXSIZE, 0, 0, 0, 0, pboUnpackMem);
-
-         // Check the result
-         if (usePackBuffer) {
-            glGenBuffersARB(1, pb_pack);
-            glBindBufferARB(GL_PIXEL_PACK_BUFFER_EXT, pb_pack[0]);
-            glBufferDataARB(GL_PIXEL_PACK_BUFFER_EXT,
-                            windowSize * windowSize * 4 * sizeof(GLfloat),
-                            NULL,
-                            GL_STREAM_DRAW);
-            glReadPixels(0, 0, windowSize, windowSize, GL_RGB, GL_FLOAT,
-                         NULL);
-            pboPackMem =
-               (GLfloat *) glMapBufferARB(GL_PIXEL_PACK_BUFFER_EXT,
-                                       GL_READ_ONLY);
-         }
-         else {
-            pboPackMem = buf;
-            glReadPixels(0, 0, windowSize, windowSize, GL_RGB, GL_FLOAT,
-                         pboPackMem);
-         }
-
-         for (j = 0; j < windowSize; j++) {
-            for (i = 0; i < windowSize; i++) {
-               const GLfloat *exp;
-               if ((i & 1))
-                  exp = black;
-               else
-                  exp = white;
-               if (i < TEXSIZE && j < TEXSIZE) {
-                  if (equalColors(&pboPackMem[(j * windowSize + i) * 3], exp)
-                      != true) {
-                     REPORT_FAILURE("glBitmap failed");
-                     printf("  got (%d, %d) = [%f, %f, %f], ", i, j,
-                            pboPackMem[(j * windowSize + i) * 3],
-                            pboPackMem[(j * windowSize + i) * 3 + 1],
-                            pboPackMem[(j * windowSize + i) * 3 + 2]);
-                     printf("should be [%f, %f, %f]\n",
-                            exp[0], exp[1], exp[2]);
-
-                     return false;
-                  }
-               }
-               else {
-                  if (equalColors
-                      (&pboPackMem[(j * windowSize + i) * 3],
-                       black) != true) {
-                     REPORT_FAILURE("glBitmap failed");
-                     printf("(%d, %d) = [%f, %f, %f], ", i, j,
-                            pboPackMem[(j * windowSize + i) * 3],
-                            pboPackMem[(j * windowSize + i) * 3 + 1],
-                            pboPackMem[(j * windowSize + i) * 3 + 2]);
-                     printf("should be [0.0, 0.0, 0.0]\n");
-                     return false;
-                  }
-
-               }
-            }
-         }
-         if (usePackBuffer) {
-            glUnmapBuffer(GL_PIXEL_PACK_BUFFER_EXT);
-            glBindBuffer(GL_PIXEL_PACK_BUFFER_EXT, 0);
-            glDeleteBuffersARB(1, pb_pack);
-         }
-
-         if (useUnpackBuffer) {
-            glBindBuffer(GL_PIXEL_UNPACK_BUFFER_EXT, 0);
-            glDeleteBuffersARB(1, pb_unpack);
-         }
-      }
-   }
-   return true;
-}
-
-
-bool PBOTest::testTexImage(void)
-{
-   int breakCOWPBO, breakCOWTexture;
-   int useTexUnpackBuffer, useTexPackBuffer;
-   GLuint unpack_pb[1];
-   GLuint pack_pb[1];
-   GLfloat t1[TEXSIZE * TEXSIZE * 3];
-   GLfloat t2[TEXSIZE * TEXSIZE * 3];
-   GLfloat *pboMem = NULL;
-   int i, j;
-   GLfloat green[3] = { 1.0, 1.0, 0.0 };
-   GLfloat black[3] = { 0.0, 0.0, 0.0 };
-   GLfloat buf[windowSize * windowSize * 3];
-
-   glBindBufferARB(GL_PIXEL_UNPACK_BUFFER_EXT, 0);
-   glBindBufferARB(GL_PIXEL_PACK_BUFFER_EXT, 0);
-
-   glClearColor(0.0, 0.0, 0.0, 1.0);
-   glClear(GL_COLOR_BUFFER_BIT);
-
-   for (useTexPackBuffer = 0; useTexPackBuffer < usePBO + 1;
-        useTexPackBuffer++) {
-      for (useTexUnpackBuffer = 0; useTexUnpackBuffer < usePBO + 1;
-           useTexUnpackBuffer++) {
-         for (breakCOWPBO = 0; breakCOWPBO < useTexUnpackBuffer + 1;
-              breakCOWPBO++) {
-            for (breakCOWTexture = 0;
-                 breakCOWTexture < useTexUnpackBuffer + 1;
-                 breakCOWTexture++) {
-               if (useTexUnpackBuffer) {
-                  glGenBuffersARB(1, unpack_pb);
-                  if (glIsBufferARB(unpack_pb[0]) == false)
-                     return false;
-                  glBindBufferARB(GL_PIXEL_UNPACK_BUFFER_EXT, unpack_pb[0]);
-                  glBufferDataARB(GL_PIXEL_UNPACK_BUFFER_EXT,
-                               TEXSIZE * TEXSIZE * 3 * sizeof(GLfloat), NULL,
-                               GL_STREAM_DRAW);
-               }
-
-               glTexParameteri(GL_TEXTURE_2D, GL_TEXTURE_MIN_FILTER,
-                               GL_NEAREST);
-               glTexParameteri(GL_TEXTURE_2D, GL_TEXTURE_MAG_FILTER,
-                               GL_NEAREST);
-
-               if (useTexUnpackBuffer) {
-                  pboMem =
-                     (GLfloat *) glMapBufferARB(GL_PIXEL_UNPACK_BUFFER_EXT,
-                                             GL_WRITE_ONLY);
-               }
-               else {
-                  pboMem = t1;
-               }
-
-               for (i = 0; i < TEXSIZE * TEXSIZE; i++) {
-                  pboMem[3 * i] = 1.0;
-                  pboMem[3 * i + 1] = 1.0;
-                  pboMem[3 * i + 2] = 0.0;
-               }
-
-               if (useTexUnpackBuffer) {
-                  glUnmapBufferARB(GL_PIXEL_UNPACK_BUFFER_EXT);
-                  glTexImage2D(GL_TEXTURE_2D, 0, GL_RGB, TEXSIZE, TEXSIZE, 0,
-                               GL_RGB, GL_FLOAT, NULL);
-                  glBindBufferARB(GL_PIXEL_UNPACK_BUFFER_EXT, 0);
-               }
-               else
-                  glTexImage2D(GL_TEXTURE_2D, 0, GL_RGB, TEXSIZE, TEXSIZE, 0,
-                               GL_RGB, GL_FLOAT, pboMem);
-
-               if (useTexUnpackBuffer) {
-                  if (breakCOWPBO) {
-                     glBindBufferARB(GL_PIXEL_UNPACK_BUFFER_EXT, unpack_pb[0]);
-                     pboMem =
-                        (GLfloat *) glMapBufferARB(GL_PIXEL_UNPACK_BUFFER_EXT,
-                                                GL_WRITE_ONLY);
-                     for (i = 0; i < TEXSIZE * TEXSIZE * 3; i++)
-                        pboMem[i] = 0.2;
-                     glUnmapBufferARB(GL_PIXEL_UNPACK_BUFFER_EXT);
-                     glBindBufferARB(GL_PIXEL_UNPACK_BUFFER_EXT, 0);
-                  }
-               }
-
-               if (useTexUnpackBuffer) {
-                  if (breakCOWTexture) {
-                     GLfloat temp[1 * 1 * 3];
-                     for (i = 0; i < 1 * 1 * 3; i++)
-                        temp[i] = 0.8;
-                     glTexSubImage2D(GL_TEXTURE_2D, 0, 0, 0, 1, 1, GL_RGB,
-                                     GL_FLOAT, temp);
-                  }
-               }
-
-               // Check PBO's content
-               if (useTexUnpackBuffer) {
-                  glBindBufferARB(GL_PIXEL_UNPACK_BUFFER_EXT, unpack_pb[0]);
-                  pboMem = (GLfloat *) glMapBuffer(GL_PIXEL_UNPACK_BUFFER_EXT,
-                                             GL_READ_ONLY);
-                  if (breakCOWPBO) {
-                     for (i = 0; i < TEXSIZE * TEXSIZE * 3; i++)
-                        if (fabsf(pboMem[i] - 0.2) > tolerance[0]) {
-                           REPORT_FAILURE
-                              ("PBO modified by someone else, there must be something wrong");
-                           return false;
-                        }
-                  }
-                  glUnmapBufferARB(GL_PIXEL_UNPACK_BUFFER_EXT);
-                  glBindBufferARB(GL_PIXEL_UNPACK_BUFFER_EXT, 0);
-               }
-
-
-               // Read texture back
-               if (useTexPackBuffer) {
-                  glGenBuffersARB(1, pack_pb);
-                  glBindBufferARB(GL_PIXEL_PACK_BUFFER_EXT, pack_pb[0]);
-                  glBufferDataARB(GL_PIXEL_PACK_BUFFER_EXT,
-                               TEXSIZE * TEXSIZE * 3 * sizeof(GLfloat), NULL,
-                               GL_STREAM_DRAW);
-                  glGetTexImage(GL_TEXTURE_2D, 0, GL_RGB, GL_FLOAT, NULL);
-                  pboMem = (GLfloat *) glMapBufferARB(GL_PIXEL_PACK_BUFFER_EXT,
-                                             GL_READ_ONLY);
-               }
-               else {
-                  glGetTexImage(GL_TEXTURE_2D, 0, GL_RGB, GL_FLOAT, t2);
-                  pboMem = t2;
-               }
-
-               // Check texture image
-               for (i = 0; i < TEXSIZE * TEXSIZE; i++) {
-                  if (i == 0 && breakCOWTexture && useTexUnpackBuffer) {
-                     GLfloat exp[3] = { 0.8, 0.8, 0.8 };
-                     if (equalColors(&pboMem[i * 3], exp) != true) {
-                        REPORT_FAILURE("glGetTexImage failed");
-                        printf("  got (%d) = [%f, %f, %f], ", i,
-                               pboMem[i * 3],
-                               pboMem[i * 3 + 1], pboMem[i * 3 + 2]);
-                        printf("should be [%f, %f, %f]\n",
-                               exp[0], exp[1], exp[2]);
-
-                        return false;
-                     }
-                  }
-                  else {
-                     GLfloat exp[3] = { 1.0, 1.0, 0.0 };
-                     if (equalColors(&pboMem[i * 3], exp) != true) {
-                        REPORT_FAILURE("glGetTexImage failed");
-                        printf("  got (%d) = [%f, %f, %f], ", i,
-                               pboMem[i * 3],
-                               pboMem[i * 3 + 1], pboMem[i * 3 + 2]);
-                        printf("should be [%f, %f, %f]\n",
-                               exp[0], exp[1], exp[2]);
-
-                        return false;
-                     }
-                  }
-               }
-
-               if (useTexPackBuffer) {
-                  glUnmapBufferARB(GL_PIXEL_PACK_BUFFER_EXT);
-                  glBindBufferARB(GL_PIXEL_PACK_BUFFER_EXT, 0);
-                  glDeleteBuffersARB(1, pack_pb);
-               }
-               if (useTexUnpackBuffer) {
-                  glDeleteBuffersARB(1, unpack_pb);
-               }
-
-               glEnable(GL_TEXTURE_2D);
-               glBegin(GL_POLYGON);
-               glTexCoord2f(0, 0);
-               glVertex2f(0, 0);
-               glTexCoord2f(1, 0);
-               glVertex2f(TEXSIZE, 0);
-               glTexCoord2f(1, 1);
-               glVertex2f(TEXSIZE, TEXSIZE);
-               glTexCoord2f(0, 1);
-               glVertex2f(0, TEXSIZE);
-               glEnd();
-
-               glReadPixels(0, 0, windowSize, windowSize, GL_RGB, GL_FLOAT,
-                            buf);
-               for (j = 0; j < windowSize; j++) {
-                  for (i = 0; i < windowSize; i++) {
-                     if (i == 0 && j == 0 && breakCOWTexture
-                         && useTexUnpackBuffer) {
-                        GLfloat exp[3] = { 0.8, 0.8, 0.8 };
-                        if (equalColors(&buf[(j * windowSize + i) * 3], exp)
-                            != true) {
-                           REPORT_FAILURE("glTexImage failed");
-                           printf("  got (%d, %d) = [%f, %f, %f], ", i, j,
-                                  buf[(j * windowSize + i) * 3],
-                                  buf[(j * windowSize + i) * 3 + 1],
-                                  buf[(j * windowSize + i) * 3 + 2]);
-                           printf("should be [%f, %f, %f]\n",
-                                  exp[0], exp[1], exp[2]);
-
-                           return false;
-                        }
-                     }
-                     else if (i < TEXSIZE && j < TEXSIZE) {
-                        if (equalColors(&buf[(j * windowSize + i) * 3], green)
-                            != true) {
-                           REPORT_FAILURE("glTexImage failed");
-                           printf("  got (%d, %d) = [%f, %f, %f], ", i, j,
-                                  buf[(j * windowSize + i) * 3],
-                                  buf[(j * windowSize + i) * 3 + 1],
-                                  buf[(j * windowSize + i) * 3 + 2]);
-                           printf("should be [%f, %f, %f]\n",
-                                  green[0], green[1], green[2]);
-
-                           return false;
-                        }
-                     }
-                     else {
-                        if (equalColors(&buf[(j * windowSize + i) * 3], black)
-                            != true) {
-                           REPORT_FAILURE("glTexImage failed");
-                           printf("(%d, %d) = [%f, %f, %f], ", i, j,
-                                  buf[(j * windowSize + i) * 3],
-                                  buf[(j * windowSize + i) * 3 + 1],
-                                  buf[(j * windowSize + i) * 3 + 2]);
-                           printf("should be [0.0, 0.0, 0.0]\n");
-
-                           return false;
-                        }
-                     }
-                  }
-               }
-            }
-         }
-      }
-   }
-
-   return true;
-}
-
-bool PBOTest::testTexSubImage(void)
-{
-   GLuint pbs[1];
-   GLfloat t[TEXSIZE * TEXSIZE * 3];
-   int i, j;
-   int useUnpackBuffer = 0;
-   GLfloat green[3] = { 0.0, 1.0, 0.0 };
-   GLfloat black[3] = { 0.0, 0.0, 0.0 };
-
-   glBindBufferARB(GL_PIXEL_UNPACK_BUFFER_EXT, 0);
-   glBindBufferARB(GL_PIXEL_PACK_BUFFER_EXT, 0);
-
-   for (useUnpackBuffer = 0; useUnpackBuffer < usePBO + 1; useUnpackBuffer++) {
-      glClearColor(0.0, 0.0, 0.0, 1.0);
-      glClear(GL_COLOR_BUFFER_BIT);
-
-      if (useUnpackBuffer) {
-         glGenBuffersARB(1, pbs);
-         glBindBufferARB(GL_PIXEL_UNPACK_BUFFER_EXT, pbs[0]);
-         glBufferDataARB(GL_PIXEL_UNPACK_BUFFER_EXT, TEXSIZE * TEXSIZE * 3 * sizeof(GLfloat),
-                      NULL, GL_STREAM_DRAW);
-         glBindBufferARB(GL_PIXEL_UNPACK_BUFFER_EXT, 0);
-      }
-
-      glTexParameteri(GL_TEXTURE_2D, GL_TEXTURE_MIN_FILTER, GL_NEAREST);
-      glTexParameteri(GL_TEXTURE_2D, GL_TEXTURE_MAG_FILTER, GL_NEAREST);
-      glTexImage2D(GL_TEXTURE_2D, 0, GL_RGB, TEXSIZE, TEXSIZE, 0, GL_RGB,
-                   GL_FLOAT, NULL);
-
-      GLfloat *pboMem = NULL;
-      if (useUnpackBuffer) {
-         glBindBufferARB(GL_PIXEL_UNPACK_BUFFER_EXT, pbs[0]);
-         pboMem = (GLfloat *) glMapBufferARB(GL_PIXEL_UNPACK_BUFFER_EXT,
-                                    GL_WRITE_ONLY);
-      }
-      else {
-         pboMem = t;
-      }
-
-      for (i = 0; i < TEXSIZE * TEXSIZE; i++) {
-         pboMem[3 * i] = 0.0;
-         pboMem[3 * i + 1] = 1.0;
-         pboMem[3 * i + 2] = 0.0;
-      }
-
-      if (useUnpackBuffer) {
-         glUnmapBufferARB(GL_PIXEL_UNPACK_BUFFER_EXT);
-         glTexSubImage2D(GL_TEXTURE_2D, 0, 0, 0, TEXSIZE, TEXSIZE, GL_RGB,
-                         GL_FLOAT, NULL);
-         glBindBufferARB(GL_PIXEL_UNPACK_BUFFER_EXT, 0);
-      }
-      else
-         glTexSubImage2D(GL_TEXTURE_2D, 0, 0, 0, TEXSIZE, TEXSIZE, GL_RGB,
-                         GL_FLOAT, pboMem);
-
-      glEnable(GL_TEXTURE_2D);
-      glBegin(GL_POLYGON);
-      glTexCoord2f(0, 0);
-      glVertex2f(0, 0);
-      glTexCoord2f(1, 0);
-      glVertex2f(10, 0);
-      glTexCoord2f(1, 1);
-      glVertex2f(10, 10);
-      glTexCoord2f(0, 1);
-      glVertex2f(0, 10);
-      glEnd();
-      glDisable(GL_TEXTURE_2D);
-
-      GLfloat buf[windowSize * windowSize * 3];
-
-      glReadPixels(0, 0, windowSize, windowSize, GL_RGB, GL_FLOAT, buf);
-      for (j = 0; j < windowSize; j++) {
-         for (i = 0; i < windowSize; i++) {
-            if (i < 10 && j < 10) {
-               if (equalColors(&buf[(j * windowSize + i) * 3], green) != true) {
-                  REPORT_FAILURE("glTexSubImage failed");
-                  printf("  got (%d, %d) = [%f, %f, %f], ", i, j,
-                         buf[(j * windowSize + i) * 3],
-                         buf[(j * windowSize + i) * 3 + 1],
-                         buf[(j * windowSize + i) * 3 + 2]);
-                  printf("should be [%f, %f, %f]\n",
-                         green[0], green[1], green[2]);
-
-                  return false;
-               }
-            }
-            else {
-               if (equalColors(&buf[(j * windowSize + i) * 3], black) != true) {
-                  REPORT_FAILURE("glTexSubImage failed");
-                  printf("(%d, %d) = [%f, %f, %f], ", i, j,
-                         buf[(j * windowSize + i) * 3],
-                         buf[(j * windowSize + i) * 3 + 1],
-                         buf[(j * windowSize + i) * 3 + 2]);
-                  printf("should be [0.0, 0.0, 0.0]\n");
-
-                  return false;
-               }
-
-            }
-         }
-      }
-   }
-   return true;
-}
-
-bool PBOTest::testPolygonStip(void)
-{
-   int useUnpackBuffer = 0;
-   int usePackBuffer = 0;
-   GLuint unpack_pb[1];
-   GLuint pack_pb[1];
-   GLubyte t1[32 * 32 / 8];
-   GLubyte t2[32 * 32 / 8];
-   GLubyte *pboMem = NULL;
-   int i, j;
-   GLfloat white[3] = { 1.0, 1.0, 1.0 };
-   GLfloat black[3] = { 0.0, 0.0, 0.0 };
-
-   glBindBufferARB(GL_PIXEL_UNPACK_BUFFER_EXT, 0);
-   glBindBufferARB(GL_PIXEL_PACK_BUFFER_EXT, 0);
-
-   for (useUnpackBuffer = 0; useUnpackBuffer < usePBO + 1; useUnpackBuffer++) {
-      for (usePackBuffer = 0; usePackBuffer < usePBO + 1; usePackBuffer++) {
-         glClearColor(0.0, 0.0, 0.0, 1.0);
-         glClear(GL_COLOR_BUFFER_BIT);
-
-         if (useUnpackBuffer) {
-            glGenBuffersARB(1, unpack_pb);
-            glBindBufferARB(GL_PIXEL_UNPACK_BUFFER_EXT, unpack_pb[0]);
-            glBufferDataARB(GL_PIXEL_UNPACK_BUFFER_EXT, 32 * 32 / 8, NULL,
-                         GL_STREAM_DRAW);
-            pboMem = (GLubyte *) glMapBufferARB(GL_PIXEL_UNPACK_BUFFER_EXT,
-                                       GL_WRITE_ONLY);
-         }
-         else {
-            pboMem = t1;
-         }
-
-
-         // Fill in the stipple pattern
-         for (i = 0; i < 32 * 32 / 8; i++) {
-            pboMem[i] = 0xAA;
-         }
-
-         if (useUnpackBuffer) {
-            glUnmapBufferARB(GL_PIXEL_UNPACK_BUFFER_EXT);
-            glPolygonStipple(NULL);
-         }
-         else {
-            glPolygonStipple(pboMem);
-         }
-
-         // Read back the stipple pattern
-         if (usePackBuffer) {
-            glGenBuffersARB(1, pack_pb);
-            glBindBufferARB(GL_PIXEL_PACK_BUFFER_EXT, pack_pb[0]);
-            glBufferDataARB(GL_PIXEL_PACK_BUFFER_EXT, 32 * 32 / 8, NULL,
-                         GL_STREAM_DRAW);
-            glGetPolygonStipple(NULL);
-            pboMem = (GLubyte *) glMapBufferARB(GL_PIXEL_PACK_BUFFER_EXT,
-                                       GL_READ_ONLY);
-         }
-         else {
-            glGetPolygonStipple(t2);
-            pboMem = t2;
-         }
-
-         for (i = 0; i < 32 * 32 / 8; i++) {
-            if (pboMem[i] != 0xAA) {
-               REPORT_FAILURE("glGetPolygonStipple failed");
-               return false;
-            }
-         }
-
-
-         if (useUnpackBuffer) {
-            glBindBufferARB(GL_PIXEL_UNPACK_BUFFER_EXT, 0);
-            glDeleteBuffersARB(1, unpack_pb);
-         }
-         if (usePackBuffer) {
-            glBindBufferARB(GL_PIXEL_PACK_BUFFER_EXT, 0);
-            glDeleteBuffersARB(1, pack_pb);
-         }
-
-         glEnable(GL_POLYGON_STIPPLE);
-         glBegin(GL_POLYGON);
-         glVertex2f(0, 0);
-         glVertex2f(10, 0);
-         glVertex2f(10, 10);
-         glVertex2f(0, 10);
-         glEnd();
-
-         glDisable(GL_POLYGON_STIPPLE);
-
-         // Check the result
-         GLfloat buf[windowSize * windowSize * 3];
-
-         glReadPixels(0, 0, windowSize, windowSize, GL_RGB, GL_FLOAT, buf);
-
-         for (j = 0; j < windowSize; j++) {
-            for (i = 0; i < windowSize; i++) {
-               const GLfloat *exp;
-               if (i & 1)
-                  exp = black;
-               else
-                  exp = white;
-               if (i < 10 && j < 10) {
-                  if (equalColors(&buf[(j * windowSize + i) * 3], exp) !=
-                      true) {
-                     REPORT_FAILURE("glGetPolygonStipple failed");
-                     printf("(%d, %d) = [%f, %f, %f], ", i, j,
-                            buf[(j * windowSize + i) * 3],
-                            buf[(j * windowSize + i) * 3 + 1],
-                            buf[(j * windowSize + i) * 3 + 2]);
-                     printf("should be [1.0, 1.0, 1.0]\n");
-                     return false;
-                  }
-               }
-               else {
-                  if (equalColors(&buf[(j * windowSize + i) * 3], black) !=
-                      true) {
-                     REPORT_FAILURE("glGetPolygonStipple failed");
-                     printf("(%d, %d) = [%f, %f, %f], ", i, j,
-                            buf[(j * windowSize + i) * 3],
-                            buf[(j * windowSize + i) * 3 + 1],
-                            buf[(j * windowSize + i) * 3 + 2]);
-                     printf("should be [0.0, 0.0, 0.0]\n");
-                     return false;
-                  }
-
-               }
-            }
-         }
-
-      }
-   }
-
-   return true;
-}
-
-
-bool PBOTest::testErrorHandling(void)
-{
-   GLuint fbs[1];
-
-   glBindBufferARB(GL_PIXEL_UNPACK_BUFFER_EXT, 0);
-   glBindBufferARB(GL_PIXEL_PACK_BUFFER_EXT, 0);
-
-   if (usePBO) {
-      /* test that glDrawPixels from too small of buffer raises error */
-      glGenBuffersARB(1, fbs);
-      glBindBufferARB(GL_PIXEL_UNPACK_BUFFER, fbs[0]);
-      glBufferDataARB(GL_PIXEL_UNPACK_BUFFER_EXT, 32 * 32 * 4, NULL,
-                   GL_STREAM_DRAW);
-      glDrawPixels(32, 32 + 1, GL_BGRA, GL_UNSIGNED_BYTE, NULL);
-      if (glGetError() != GL_INVALID_OPERATION)
-         return false;
-
-      glDeleteBuffersARB(1, fbs);
-      glBindBufferARB(GL_PIXEL_UNPACK_BUFFER, 0);
-
-      /* test that glReadPixels into too small of buffer raises error */
-      glGenBuffersARB(1, fbs);
-      glBindBufferARB(GL_PIXEL_PACK_BUFFER, fbs[0]);
-      glBufferDataARB(GL_PIXEL_PACK_BUFFER_EXT, 32 * 32 * 4, NULL,
-                   GL_STREAM_DRAW);
-      glReadPixels(0, 0, 32, 32 + 1, GL_BGRA, GL_UNSIGNED_BYTE, NULL);
-      if (glGetError() != GL_INVALID_OPERATION)
-         return false;
-
-      glDeleteBuffersARB(1, fbs);
-      glBindBufferARB(GL_PIXEL_PACK_BUFFER, 0);
-   }
-   return true;
-}
-
-bool PBOTest::testFunctionality(MultiTestResult & r)
-{
-   static SubTestFunc
-      funcs[] = {
-      &GLEAN::PBOTest::testSanity,
-      &GLEAN::PBOTest::testBitmap,
-      &GLEAN::PBOTest::testDrawPixels,
-      &GLEAN::PBOTest::testPixelMap,
-      &GLEAN::PBOTest::testTexImage,
-      &GLEAN::PBOTest::testTexSubImage,
-      &GLEAN::PBOTest::testPolygonStip,
-      &GLEAN::PBOTest::testErrorHandling,
-      NULL
-   };
-
-   for (int i = 0; funcs[i]; i++)
-      if ((this->*funcs[i]) ())
-         r.numPassed++;
-      else
-         r.numFailed++;
-   return true;
-}
-
-enum {
-      BLACK,
-      RED,
-      GREEN,
-      BLUE,
-WHITE };
-
-GLfloat colors1[][4] = {
-   {0.0, 0.0, 0.0, 0.0},
-   {1.0, 0.0, 0.0, 1.0},
-   {0.0, 1.0, 0.0, 1.0},
-   {0.0, 0.0, 1.0, 1.0},
-   {1.0, 1.0, 1.0, 1.0}
-};
-
-#define TEXSIZE1 64
-bool PBOTest::testPerformance(MultiTestResult & r)
-{
-   GLuint pbs[1];
-   GLuint textures[1];
-   GLubyte data[TEXSIZE1 * TEXSIZE1 * 4];
-   int mode;
-   int i, j;
-   Timer t;
-   double t0, t1, perf[2];
-   GLubyte *pboMem = NULL;
-
-   (void) r;
-
-   for (mode = 0; mode < usePBO + 1; mode++) {
-      t0 = t.getClock();
-
-      glClearColor(0.0, 0.0, 0.0, 1.0);
-      glClear(GL_COLOR_BUFFER_BIT);
-      if (mode) {
-         glGenBuffersARB(1, pbs);
-         glBindBufferARB(GL_PIXEL_UNPACK_BUFFER, pbs[0]);
-         glBufferDataARB(GL_PIXEL_UNPACK_BUFFER,
-                      TEXSIZE1 * TEXSIZE1 * 4 * sizeof(GLubyte), NULL,
-                      GL_STREAM_DRAW);
-      }
-      glGenTextures(1, textures);
-      glBindTexture(GL_TEXTURE_2D, textures[0]);
-      glTexImage2D(GL_TEXTURE_2D, 0, GL_RGBA, TEXSIZE1,
-                   TEXSIZE1, 0, GL_BGRA, GL_UNSIGNED_BYTE, NULL);
-
-      glTexParameteri(GL_TEXTURE_2D, GL_TEXTURE_MIN_FILTER, GL_NEAREST);
-      glTexParameteri(GL_TEXTURE_2D, GL_TEXTURE_MAG_FILTER, GL_NEAREST);
-
-      for (i = 0; i < 1024; i++) {
-         if (mode) {
-            glBindBufferARB(GL_PIXEL_UNPACK_BUFFER, pbs[0]);
-            pboMem =
-               (GLubyte *) glMapBufferARB(GL_PIXEL_UNPACK_BUFFER_EXT,
-                                       GL_WRITE_ONLY);
-         }
-         else {
-            pboMem = data;
-         }
-
-         for (j = 0; j < TEXSIZE1 * TEXSIZE1; j++) {
-            pboMem[4 * j] = 255;
-            pboMem[4 * j + 1] = 255;
-            pboMem[4 * j + 2] = 0;
-            pboMem[4 * j + 3] = 0;
-         }
-
-         if (mode) {
-            glUnmapBufferARB(GL_PIXEL_UNPACK_BUFFER_EXT);
-            glTexSubImage2D(GL_TEXTURE_2D, 0, 0, 0, TEXSIZE1,
-                            TEXSIZE1, GL_BGRA, GL_UNSIGNED_BYTE, NULL);
-            glBindBufferARB(GL_PIXEL_UNPACK_BUFFER, 0);
-         }
-         else {
-            glTexSubImage2D(GL_TEXTURE_2D, 0, 0, 0, TEXSIZE1,
-                            TEXSIZE1, GL_BGRA, GL_UNSIGNED_BYTE, data);
-         }
-
-
-         // Actually apply the texture
-         glEnable(GL_TEXTURE_2D);
-         glColor4fv(colors1[WHITE]);
-
-         glBegin(GL_POLYGON);
-         glTexCoord2f(0.0, 0.0);
-         glVertex2f(0, 0);
-         glTexCoord2f(1.0, 0.0);
-         glVertex2f(1, 0);
-         glTexCoord2f(1.0, 1.0);
-         glVertex2f(1, 1);
-         glTexCoord2f(0.0, 1.0);
-         glVertex2f(0, 1);
-         glEnd();
-         glFlush();
-         glDisable(GL_TEXTURE_2D);
-      }
-      t1 = t.getClock();
-      glDeleteTextures(1, textures);
-      if (mode)
-         glDeleteBuffersARB(1, pbs);
-
-      perf[mode] = (double) TEXSIZE1 * TEXSIZE1 * 3 * sizeof(GLfloat) / 1024 / (t1 - t0);
-
-   }
-
-   if (perf[1] < perf[0] && usePBO) {
-      env->log << name << ":  NOTE "
-         << "perf[0] = " << perf[0] <<
-         " MB/s, which is in normal mode" << endl;
-      env->log << name << ":  NOTE " << "perf[1] = " <<
-         perf[1] << " MB/s, which is using PBO" << endl;
-   }
-
-   return true;
-}
-
-
-
-// Run all the subtests, incrementing numPassed, numFailed
-void
-PBOTest::runSubTests(MultiTestResult & r)
-{
-   static TestFunc funcs[] = {
-      &GLEAN::PBOTest::testFunctionality,
-      &GLEAN::PBOTest::testPerformance,
-      NULL
-   };
-
-   for (int i = 0; funcs[i]; i++)
-      if ((this->*funcs[i]) (r))
-         r.numPassed++;
-      else
-         r.numFailed++;
-}
-
-
-void
-PBOTest::runOne(MultiTestResult & r, Window & w)
-{
-   (void) w;
-
-   if (!setup()) {
-      r.pass = false;
-      return;
-   }
-
-   runSubTests(r);
-
-   r.pass = (r.numFailed == 0);
-}
-
-
-// The test object itself:
-PBOTest pboTest("pbo", "window, rgb, z", "",    // no extension filter 
-                "pbo test: Test OpenGL Extension GL_ARB_pixel_buffer_object\n");
-
-
-
-}  // namespace GLEAN
+// BEGIN_COPYRIGHT -*- glean -*-
+// 
+// Copyrigth (C) 2007  Intel Corporation
+// Copyright (C) 1999  Allen Akin   All Rights Reserved.
+// 
+// Permission is hereby granted, free of charge, to any person
+// obtaining a copy of this software and associated documentation
+// files (the "Software"), to deal in the Software without
+// restriction, including without limitation the rights to use,
+// copy, modify, merge, publish, distribute, sublicense, and/or
+// sell copies of the Software, and to permit persons to whom the
+// Software is furnished to do so, subject to the following
+// conditions:
+// 
+// The above copyright notice and this permission notice shall be
+// included in all copies or substantial portions of the
+// Software.
+// 
+// THE SOFTWARE IS PROVIDED "AS IS", WITHOUT WARRANTY OF ANY
+// KIND, EXPRESS OR IMPLIED, INCLUDING BUT NOT LIMITED TO THE
+// WARRANTIES OF MERCHANTABILITY, FITNESS FOR A PARTICULAR
+// PURPOSE AND NONINFRINGEMENT.  IN NO EVENT SHALL ALLEN AKIN BE
+// LIABLE FOR ANY CLAIM, DAMAGES OR OTHER LIABILITY, WHETHER IN
+// AN ACTION OF CONTRACT, TORT OR OTHERWISE, ARISING FROM, OUT OF
+// OR IN CONNECTION WITH THE SOFTWARE OR THE USE OR OTHER
+// DEALINGS IN THE SOFTWARE.
+// 
+// END_COPYRIGHT
+//
+// Authors:
+//  Shuang He <shuang.he@intel.com>
+//
+// tpbo.cpp:  Test OpenGL Extension GL_ARB_pixel_buffer_object
+
+
+#define GL_GLEXT_PROTOTYPES
+
+#include <stdlib.h>
+#include <cstring>
+#include <cassert>
+#include <math.h>
+#include "tpbo.h"
+#include "timer.h"
+
+
+namespace GLEAN
+{
+
+static int usePBO;
+#define BUFFER_OFFSET(i) ((char *)NULL + (i))
+
+bool PBOTest::setup(void)
+{
+   glMatrixMode(GL_PROJECTION);
+
+   glLoadIdentity();
+   gluOrtho2D(0, 100, 0, 100);
+   glMatrixMode(GL_MODELVIEW);
+   glLoadIdentity();
+   glDrawBuffer(GL_FRONT);
+   glReadBuffer(GL_FRONT);
+
+   // compute error tolerances (may need fine-tuning)
+   int
+      bufferBits[5];
+
+   glGetIntegerv(GL_RED_BITS, &bufferBits[0]);
+   glGetIntegerv(GL_GREEN_BITS, &bufferBits[1]);
+   glGetIntegerv(GL_BLUE_BITS, &bufferBits[2]);
+   glGetIntegerv(GL_ALPHA_BITS, &bufferBits[3]);
+   glGetIntegerv(GL_DEPTH_BITS, &bufferBits[4]);
+
+   tolerance[0] = 2.0 / (1 << bufferBits[0]);
+   tolerance[1] = 2.0 / (1 << bufferBits[1]);
+   tolerance[2] = 2.0 / (1 << bufferBits[2]);
+   if (bufferBits[3])
+      tolerance[3] = 2.0 / (1 << bufferBits[3]);
+   else
+      tolerance[3] = 1.0;
+   if (bufferBits[4])
+      tolerance[4] = 16.0 / (1 << bufferBits[4]);
+   else
+      tolerance[4] = 1.0;
+
+   // Check if GL_ARB_pixel_buffer_object is supported
+   if (!strstr((char *) glGetString(GL_EXTENSIONS), "GL_ARB_pixel_buffer_object")) {
+      //printf("GL_ARB_pixel_buffer_object is not supported\n");
+      usePBO = 0;
+      return false;
+   }
+   else {
+      //printf("GL_ARB_pixel_buffer_object is supported\n");
+      usePBO = 1;
+   }
+
+   return true;
+}
+
+
+void
+PBOTest::reportFailure(const char *msg, const int line) const
+{
+   env->log << "FAILURE: " << msg << " (at tpbo.cpp:" << line << ")\n";
+}
+
+void
+PBOTest::reportFailure(const char *msg, const GLenum target, const int line) const
+{
+   env->log << "FAILURE: " << msg;
+   if (target == GL_FRAGMENT_SHADER)
+      env->log << " (fragment)";
+   else
+      env->log << " (vertex)";
+   env->log << " (at tpbo.cpp:" << line << ")\n";
+}
+
+#define REPORT_FAILURE(MSG) reportFailure(MSG, __LINE__)
+#define REPORT_FAILURE_T(MSG, TARGET) reportFailure(MSG, TARGET, __LINE__)
+// Compare actual and expected colors 
+bool PBOTest::equalColors(const GLfloat act[3], const GLfloat exp[3]) const
+{
+   if ((fabsf(act[0] - exp[0]) > tolerance[0])
+       || (fabsf(act[1] - exp[1]) > tolerance[1])
+       || (fabsf(act[2] - exp[2]) > tolerance[2])) {
+      return false;
+   }
+   else
+      return true;
+}
+
+bool PBOTest::equalColors1(const GLubyte act[3], const GLubyte exp[3]) const
+{
+   if ((act[0] != exp[0])
+       || (act[1] != exp[1])
+       || (act[2] != exp[2])) {
+      return false;
+   }
+   else
+      return true;
+}
+
+
+
+#define TEXSIZE 64
+
+bool PBOTest::testSanity(void)
+{
+   GLuint pbs[1];
+   GLuint pb_binding;
+
+   if (!usePBO)
+      return true;
+
+   // Check default binding
+   glGetIntegerv(GL_PIXEL_UNPACK_BUFFER_BINDING_ARB, (GLint *) & pb_binding);
+   if (pb_binding != 0) {
+      REPORT_FAILURE("Failed to bind unpack pixel buffer object");
+      return false;
+   }
+
+   glGetIntegerv(GL_PIXEL_PACK_BUFFER_BINDING_ARB, (GLint *) & pb_binding);
+   if (pb_binding != 0) {
+      REPORT_FAILURE("Failed to bind pack pixel buffer object");
+      return false;
+   }
+
+   glGenBuffersARB(1, pbs);
+
+   if (glIsBufferARB(pbs[0]) != GL_TRUE) {
+      REPORT_FAILURE("Failed to call glIsBuffersARB");
+      return false;
+   }
+
+   glBindBufferARB(GL_PIXEL_UNPACK_BUFFER_ARB, pbs[0]);
+   glGetIntegerv(GL_PIXEL_UNPACK_BUFFER_BINDING_ARB, (GLint *) & pb_binding);
+   glBindBufferARB(GL_PIXEL_UNPACK_BUFFER_ARB, 0);
+   if (pb_binding != pbs[0]) {
+      REPORT_FAILURE("Failed to bind unpack pixel buffer object");
+      return false;
+   }
+
+   glBindBufferARB(GL_PIXEL_PACK_BUFFER_ARB, pbs[0]);
+   glGetIntegerv(GL_PIXEL_PACK_BUFFER_BINDING_ARB, (GLint *) & pb_binding);
+   glBindBufferARB(GL_PIXEL_PACK_BUFFER_ARB, 0);
+   if (pb_binding != pbs[0]) {
+      REPORT_FAILURE("Failed to bind unpack pixel buffer object");
+      return false;
+   }
+
+   glDeleteBuffersARB(1, pbs);
+
+   if (glIsBufferARB(pbs[0]) == GL_TRUE) {
+      REPORT_FAILURE("Failed to call glIsBuffersARB");
+      return false;
+   }
+
+   return true;
+}
+
+
+bool PBOTest::testDrawPixels(void)
+{
+   int useUnpackBuffer;
+   int usePackBuffer;
+   GLuint pb_pack[1];
+   GLuint pb_unpack[1];
+   GLubyte buf[windowSize * windowSize * 4];
+   GLubyte t[TEXSIZE * TEXSIZE * 4];
+   int i, j;
+   GLubyte * pboPackMem = NULL;
+   GLubyte black[3] = { 0, 0, 0 };
+
+   glBindBuffer(GL_PIXEL_UNPACK_BUFFER_EXT, 0);
+   glBindBuffer(GL_PIXEL_PACK_BUFFER_EXT, 0);
+
+   for (useUnpackBuffer = 0; useUnpackBuffer < usePBO + 1; useUnpackBuffer++) {
+      for (usePackBuffer = 0; usePackBuffer < usePBO + 1; usePackBuffer++) {
+         glClearColor(0.0, 0.0, 0.0, 1.0);
+         glClear(GL_COLOR_BUFFER_BIT);
+         if (useUnpackBuffer) {
+            glGenBuffersARB(1, pb_unpack);
+            glBindBufferARB(GL_PIXEL_UNPACK_BUFFER_EXT, pb_unpack[0]);
+            glBufferDataARB(GL_PIXEL_UNPACK_BUFFER_EXT,
+                         TEXSIZE * TEXSIZE * 4 * sizeof(GLubyte), NULL,
+                         GL_STREAM_DRAW);
+         }
+         GLubyte *pboMem = NULL;
+         if (useUnpackBuffer) {
+            pboMem = (GLubyte *) glMapBufferARB(GL_PIXEL_UNPACK_BUFFER_EXT,
+                                       GL_WRITE_ONLY);
+         }
+         else {
+            pboMem = t;
+         }
+
+         for (i = 0; i < TEXSIZE; i++)
+            for (j = 0; j < TEXSIZE; j++) {
+               pboMem[4 * (i * TEXSIZE + j)] = i % 256;
+               pboMem[4 * (i * TEXSIZE + j) + 1] = i % 256;
+               pboMem[4 * (i * TEXSIZE + j) + 2] = i % 256;
+               pboMem[4 * (i * TEXSIZE + j) + 3] = 0;
+            }
+
+         if (useUnpackBuffer) {
+            glUnmapBufferARB(GL_PIXEL_UNPACK_BUFFER_EXT);
+            glBindBufferARB(GL_PIXEL_UNPACK_BUFFER_EXT, 0);
+         }
+
+         if (useUnpackBuffer) {
+            glBindBufferARB(GL_PIXEL_UNPACK_BUFFER_EXT, pb_unpack[0]);
+            glDrawPixels(TEXSIZE, TEXSIZE, GL_BGRA, GL_UNSIGNED_BYTE, NULL);
+            glBindBufferARB(GL_PIXEL_UNPACK_BUFFER_EXT, 0);
+         }
+         else
+            glDrawPixels(TEXSIZE, TEXSIZE, GL_BGRA, GL_UNSIGNED_BYTE, pboMem);
+
+         // Check the result
+         if (usePackBuffer) {
+            glGenBuffersARB(1, pb_pack);
+            glBindBufferARB(GL_PIXEL_PACK_BUFFER_EXT, pb_pack[0]);
+            glBufferDataARB(GL_PIXEL_PACK_BUFFER_EXT,
+                         windowSize * windowSize * 4 *
+                         sizeof(GL_UNSIGNED_BYTE), NULL, GL_STREAM_DRAW);
+            glReadPixels(0, 0, windowSize, windowSize, GL_BGRA,
+                         GL_UNSIGNED_BYTE, NULL);
+            pboPackMem = (GLubyte *) glMapBufferARB(GL_PIXEL_PACK_BUFFER_EXT,
+                                       GL_READ_ONLY);
+         }
+         else {
+            pboPackMem = buf;
+            glReadPixels(0, 0, windowSize, windowSize, GL_BGRA,
+                         GL_UNSIGNED_BYTE, pboPackMem);
+         }
+
+         for (j = 0; j < windowSize; j++) {
+            for (i = 0; i < windowSize; i++) {
+               GLubyte exp[3];
+               exp[0] = j % 256;
+               exp[1] = j % 256;
+               exp[2] = j % 256;
+
+               if (i < TEXSIZE && j < TEXSIZE) {
+                  if (equalColors1(&pboPackMem[(j * windowSize + i) * 4], exp)
+                      != true) {
+                     REPORT_FAILURE("glDrawPixels failed");
+                     printf("  got (%d, %d) = [%d, %d, %d], ", i, j,
+                            pboPackMem[(j * windowSize + i) * 4],
+                            pboPackMem[(j * windowSize + i) * 4 + 1],
+                            pboPackMem[(j * windowSize + i) * 4 + 2]);
+                     printf("should be [%d, %d, %d]\n",
+                            exp[0], exp[1], exp[2]);
+
+                     return false;
+                  }
+               }
+               else {
+                  if (equalColors1(&pboPackMem[(j * windowSize + i) * 4],
+                       black) != true) {
+                     REPORT_FAILURE("glDrawPixels failed");
+                     printf("(%d, %d) = [%d, %d, %d], ", i, j,
+                            pboPackMem[(j * windowSize + i) * 4],
+                            pboPackMem[(j * windowSize + i) * 4 + 1],
+                            pboPackMem[(j * windowSize + i) * 4 + 2]);
+                     printf("should be [0.0, 0.0, 0.0]\n");
+                     return false;
+                  }
+
+               }
+            }
+         }
+
+
+         if (usePackBuffer) {
+            glBindBuffer(GL_PIXEL_PACK_BUFFER_EXT, 0);
+            glDeleteBuffersARB(1, pb_pack);
+         }
+
+         if (useUnpackBuffer) {
+            glBindBuffer(GL_PIXEL_UNPACK_BUFFER_EXT, 0);
+            glDeleteBuffersARB(1, pb_unpack);
+         }
+
+      }
+   }
+
+   return true;
+}
+
+
+bool PBOTest::testPixelMap(void)
+{
+   int useUnpackBuffer;
+   int usePackBuffer;
+   GLuint pb_pack[1];
+   GLuint pb_unpack[1];
+   int i;
+   int size;
+   int max;
+
+   glBindBufferARB(GL_PIXEL_UNPACK_BUFFER_EXT, 0);
+   glBindBufferARB(GL_PIXEL_PACK_BUFFER_EXT, 0);
+
+   glGetIntegerv(GL_MAX_PIXEL_MAP_TABLE, &max);
+
+   for (usePackBuffer = 0; usePackBuffer < usePBO + 1; usePackBuffer++) {
+      for (useUnpackBuffer = 0; useUnpackBuffer < usePBO + 1;
+           useUnpackBuffer++) {
+         glClearColor(0.0, 0.0, 0.0, 1.0);
+         glClear(GL_COLOR_BUFFER_BIT);
+         if (useUnpackBuffer) {
+            glGenBuffersARB(1, pb_unpack);
+            glBindBufferARB(GL_PIXEL_UNPACK_BUFFER_EXT, pb_unpack[0]);
+            glBufferDataARB(GL_PIXEL_UNPACK_BUFFER_EXT, max * sizeof(GLushort),
+                         NULL, GL_STREAM_DRAW);
+         }
+         GLushort *pboMem = NULL;
+         if (useUnpackBuffer) {
+            pboMem = (GLushort *) glMapBufferARB(GL_PIXEL_UNPACK_BUFFER_EXT,
+                                        GL_WRITE_ONLY);
+         }
+         else {
+            pboMem = (GLushort *) malloc(sizeof(GLushort) * max);
+         }
+         for (i = 0; i < max; i++)
+            pboMem[i] = max - i - 1;
+
+         if (useUnpackBuffer) {
+            glUnmapBufferARB(GL_PIXEL_UNPACK_BUFFER_EXT);
+            glPixelMapusv(GL_PIXEL_MAP_R_TO_R, max, NULL);
+            glPixelMapusv(GL_PIXEL_MAP_G_TO_G, max, NULL);
+            glPixelMapusv(GL_PIXEL_MAP_B_TO_B, max, NULL);
+            glPixelMapusv(GL_PIXEL_MAP_A_TO_A, max, NULL);
+            glBindBufferARB(GL_PIXEL_UNPACK_BUFFER_EXT, 0);
+         }
+         else {
+            glPixelMapusv(GL_PIXEL_MAP_R_TO_R, max, pboMem);
+            glPixelMapusv(GL_PIXEL_MAP_G_TO_G, max, pboMem);
+            glPixelMapusv(GL_PIXEL_MAP_B_TO_B, max, pboMem);
+            glPixelMapusv(GL_PIXEL_MAP_A_TO_A, max, pboMem);
+            free(pboMem);
+         }
+
+
+         glGetIntegerv(GL_PIXEL_MAP_R_TO_R_SIZE, &size);
+         if (size != max) {
+            REPORT_FAILURE("glPixelMap failed");
+            return false;
+         }
+         glPixelTransferi(GL_MAP_COLOR, GL_FALSE);
+
+         // Read back pixel map
+         if (usePackBuffer) {
+            glGenBuffersARB(1, pb_pack);
+            glBindBufferARB(GL_PIXEL_PACK_BUFFER_EXT, pb_pack[0]);
+            glBufferDataARB(GL_PIXEL_PACK_BUFFER_EXT, max * sizeof(GLushort),
+                         NULL, GL_STREAM_DRAW);
+            glGetPixelMapusv(GL_PIXEL_MAP_R_TO_R, NULL);
+            pboMem = (GLushort *) glMapBufferARB(GL_PIXEL_PACK_BUFFER_EXT,
+                                        GL_READ_ONLY);
+         }
+         else {
+            pboMem = (GLushort *) malloc(sizeof(GLushort) * max);
+            glGetPixelMapusv(GL_PIXEL_MAP_R_TO_R, pboMem);
+         }
+
+         for (i = 0; i < max; i++) {
+            if (pboMem[i] != (255 - i)) {
+               REPORT_FAILURE("get PixelMap failed");
+               return false;
+            }
+         }
+
+
+         if (usePackBuffer) {
+            glUnmapBufferARB(GL_PIXEL_PACK_BUFFER_EXT);
+            glBindBufferARB(GL_PIXEL_PACK_BUFFER_EXT, 0);
+            glDeleteBuffersARB(1, pb_pack);
+         }
+         else {
+            free(pboMem);
+         }
+
+         if (useUnpackBuffer) {
+            glBindBufferARB(GL_PIXEL_UNPACK_BUFFER_EXT, 0);
+            glDeleteBuffersARB(1, pb_unpack);
+         }
+
+      }
+   }
+
+   return true;
+}
+
+bool PBOTest::testBitmap(void)
+{
+   GLuint pb_unpack[1];
+   GLuint pb_pack[1];
+   int useUnpackBuffer = usePBO;
+   int usePackBuffer = 0;
+   GLubyte bitmap[TEXSIZE * TEXSIZE / 8];
+   GLfloat buf[windowSize * windowSize * 3];
+   GLfloat white[3] = { 1.0, 1.0, 1.0 };
+   GLfloat black[3] = { 0.0, 0.0, 0.0 };
+   int i, j;
+   GLubyte *pboUnpackMem = NULL;
+   GLfloat *pboPackMem = NULL;
+
+   glBindBufferARB(GL_PIXEL_UNPACK_BUFFER_EXT, 0);
+   glBindBufferARB(GL_PIXEL_PACK_BUFFER_EXT, 0);
+
+   for (usePackBuffer = 0; usePackBuffer < usePBO + 1; usePackBuffer++) {
+      for (useUnpackBuffer = 0; useUnpackBuffer < usePBO + 1;
+           useUnpackBuffer++) {
+         glClearColor(0.0, 0.0, 0.0, 1.0);
+         glClear(GL_COLOR_BUFFER_BIT);
+
+         if (useUnpackBuffer) {
+            glGenBuffersARB(1, pb_unpack);
+            glBindBufferARB(GL_PIXEL_UNPACK_BUFFER_EXT, pb_unpack[0]);
+            glBufferDataARB(GL_PIXEL_UNPACK_BUFFER_EXT, TEXSIZE * TEXSIZE, NULL,
+                         GL_STREAM_DRAW);
+            pboUnpackMem = (GLubyte *) glMapBufferARB(GL_PIXEL_UNPACK_BUFFER_EXT,
+                                       GL_WRITE_ONLY);
+         }
+         else {
+            pboUnpackMem = bitmap;
+         }
+
+         for (i = 0; i < TEXSIZE * TEXSIZE / 8; i++) {
+            pboUnpackMem[i] = 0xAA;
+         }
+
+
+         glColor4f(1.0, 1.0, 1.0, 0.0);
+         glRasterPos2f(0.0, 0.0);
+         if (useUnpackBuffer) {
+            glUnmapBufferARB(GL_PIXEL_UNPACK_BUFFER_EXT);
+            glBitmap(TEXSIZE, TEXSIZE, 0, 0, 0, 0, NULL);
+            glBindBufferARB(GL_PIXEL_UNPACK_BUFFER_EXT, 0);
+         }
+         else
+            glBitmap(TEXSIZE, TEXSIZE, 0, 0, 0, 0, pboUnpackMem);
+
+         // Check the result
+         if (usePackBuffer) {
+            glGenBuffersARB(1, pb_pack);
+            glBindBufferARB(GL_PIXEL_PACK_BUFFER_EXT, pb_pack[0]);
+            glBufferDataARB(GL_PIXEL_PACK_BUFFER_EXT,
+                            windowSize * windowSize * 4 * sizeof(GLfloat),
+                            NULL,
+                            GL_STREAM_DRAW);
+            glReadPixels(0, 0, windowSize, windowSize, GL_RGB, GL_FLOAT,
+                         NULL);
+            pboPackMem =
+               (GLfloat *) glMapBufferARB(GL_PIXEL_PACK_BUFFER_EXT,
+                                       GL_READ_ONLY);
+         }
+         else {
+            pboPackMem = buf;
+            glReadPixels(0, 0, windowSize, windowSize, GL_RGB, GL_FLOAT,
+                         pboPackMem);
+         }
+
+         for (j = 0; j < windowSize; j++) {
+            for (i = 0; i < windowSize; i++) {
+               const GLfloat *exp;
+               if ((i & 1))
+                  exp = black;
+               else
+                  exp = white;
+               if (i < TEXSIZE && j < TEXSIZE) {
+                  if (equalColors(&pboPackMem[(j * windowSize + i) * 3], exp)
+                      != true) {
+                     REPORT_FAILURE("glBitmap failed");
+                     printf("  got (%d, %d) = [%f, %f, %f], ", i, j,
+                            pboPackMem[(j * windowSize + i) * 3],
+                            pboPackMem[(j * windowSize + i) * 3 + 1],
+                            pboPackMem[(j * windowSize + i) * 3 + 2]);
+                     printf("should be [%f, %f, %f]\n",
+                            exp[0], exp[1], exp[2]);
+
+                     return false;
+                  }
+               }
+               else {
+                  if (equalColors
+                      (&pboPackMem[(j * windowSize + i) * 3],
+                       black) != true) {
+                     REPORT_FAILURE("glBitmap failed");
+                     printf("(%d, %d) = [%f, %f, %f], ", i, j,
+                            pboPackMem[(j * windowSize + i) * 3],
+                            pboPackMem[(j * windowSize + i) * 3 + 1],
+                            pboPackMem[(j * windowSize + i) * 3 + 2]);
+                     printf("should be [0.0, 0.0, 0.0]\n");
+                     return false;
+                  }
+
+               }
+            }
+         }
+         if (usePackBuffer) {
+            glUnmapBuffer(GL_PIXEL_PACK_BUFFER_EXT);
+            glBindBuffer(GL_PIXEL_PACK_BUFFER_EXT, 0);
+            glDeleteBuffersARB(1, pb_pack);
+         }
+
+         if (useUnpackBuffer) {
+            glBindBuffer(GL_PIXEL_UNPACK_BUFFER_EXT, 0);
+            glDeleteBuffersARB(1, pb_unpack);
+         }
+      }
+   }
+   return true;
+}
+
+
+bool PBOTest::testTexImage(void)
+{
+   int breakCOWPBO, breakCOWTexture;
+   int useTexUnpackBuffer, useTexPackBuffer;
+   GLuint unpack_pb[1];
+   GLuint pack_pb[1];
+   GLfloat t1[TEXSIZE * TEXSIZE * 3];
+   GLfloat t2[TEXSIZE * TEXSIZE * 3];
+   GLfloat *pboMem = NULL;
+   int i, j;
+   GLfloat green[3] = { 1.0, 1.0, 0.0 };
+   GLfloat black[3] = { 0.0, 0.0, 0.0 };
+   GLfloat buf[windowSize * windowSize * 3];
+
+   glBindBufferARB(GL_PIXEL_UNPACK_BUFFER_EXT, 0);
+   glBindBufferARB(GL_PIXEL_PACK_BUFFER_EXT, 0);
+
+   glClearColor(0.0, 0.0, 0.0, 1.0);
+   glClear(GL_COLOR_BUFFER_BIT);
+
+   for (useTexPackBuffer = 0; useTexPackBuffer < usePBO + 1;
+        useTexPackBuffer++) {
+      for (useTexUnpackBuffer = 0; useTexUnpackBuffer < usePBO + 1;
+           useTexUnpackBuffer++) {
+         for (breakCOWPBO = 0; breakCOWPBO < useTexUnpackBuffer + 1;
+              breakCOWPBO++) {
+            for (breakCOWTexture = 0;
+                 breakCOWTexture < useTexUnpackBuffer + 1;
+                 breakCOWTexture++) {
+               if (useTexUnpackBuffer) {
+                  glGenBuffersARB(1, unpack_pb);
+                  if (glIsBufferARB(unpack_pb[0]) == false)
+                     return false;
+                  glBindBufferARB(GL_PIXEL_UNPACK_BUFFER_EXT, unpack_pb[0]);
+                  glBufferDataARB(GL_PIXEL_UNPACK_BUFFER_EXT,
+                               TEXSIZE * TEXSIZE * 3 * sizeof(GLfloat), NULL,
+                               GL_STREAM_DRAW);
+               }
+
+               glTexParameteri(GL_TEXTURE_2D, GL_TEXTURE_MIN_FILTER,
+                               GL_NEAREST);
+               glTexParameteri(GL_TEXTURE_2D, GL_TEXTURE_MAG_FILTER,
+                               GL_NEAREST);
+
+               if (useTexUnpackBuffer) {
+                  pboMem =
+                     (GLfloat *) glMapBufferARB(GL_PIXEL_UNPACK_BUFFER_EXT,
+                                             GL_WRITE_ONLY);
+               }
+               else {
+                  pboMem = t1;
+               }
+
+               for (i = 0; i < TEXSIZE * TEXSIZE; i++) {
+                  pboMem[3 * i] = 1.0;
+                  pboMem[3 * i + 1] = 1.0;
+                  pboMem[3 * i + 2] = 0.0;
+               }
+
+               if (useTexUnpackBuffer) {
+                  glUnmapBufferARB(GL_PIXEL_UNPACK_BUFFER_EXT);
+                  glTexImage2D(GL_TEXTURE_2D, 0, GL_RGB, TEXSIZE, TEXSIZE, 0,
+                               GL_RGB, GL_FLOAT, NULL);
+                  glBindBufferARB(GL_PIXEL_UNPACK_BUFFER_EXT, 0);
+               }
+               else
+                  glTexImage2D(GL_TEXTURE_2D, 0, GL_RGB, TEXSIZE, TEXSIZE, 0,
+                               GL_RGB, GL_FLOAT, pboMem);
+
+               if (useTexUnpackBuffer) {
+                  if (breakCOWPBO) {
+                     glBindBufferARB(GL_PIXEL_UNPACK_BUFFER_EXT, unpack_pb[0]);
+                     pboMem =
+                        (GLfloat *) glMapBufferARB(GL_PIXEL_UNPACK_BUFFER_EXT,
+                                                GL_WRITE_ONLY);
+                     for (i = 0; i < TEXSIZE * TEXSIZE * 3; i++)
+                        pboMem[i] = 0.2;
+                     glUnmapBufferARB(GL_PIXEL_UNPACK_BUFFER_EXT);
+                     glBindBufferARB(GL_PIXEL_UNPACK_BUFFER_EXT, 0);
+                  }
+               }
+
+               if (useTexUnpackBuffer) {
+                  if (breakCOWTexture) {
+                     GLfloat temp[1 * 1 * 3];
+                     for (i = 0; i < 1 * 1 * 3; i++)
+                        temp[i] = 0.8;
+                     glTexSubImage2D(GL_TEXTURE_2D, 0, 0, 0, 1, 1, GL_RGB,
+                                     GL_FLOAT, temp);
+                  }
+               }
+
+               // Check PBO's content
+               if (useTexUnpackBuffer) {
+                  glBindBufferARB(GL_PIXEL_UNPACK_BUFFER_EXT, unpack_pb[0]);
+                  pboMem = (GLfloat *) glMapBuffer(GL_PIXEL_UNPACK_BUFFER_EXT,
+                                             GL_READ_ONLY);
+                  if (breakCOWPBO) {
+                     for (i = 0; i < TEXSIZE * TEXSIZE * 3; i++)
+                        if (fabsf(pboMem[i] - 0.2) > tolerance[0]) {
+                           REPORT_FAILURE
+                              ("PBO modified by someone else, there must be something wrong");
+                           return false;
+                        }
+                  }
+                  glUnmapBufferARB(GL_PIXEL_UNPACK_BUFFER_EXT);
+                  glBindBufferARB(GL_PIXEL_UNPACK_BUFFER_EXT, 0);
+               }
+
+
+               // Read texture back
+               if (useTexPackBuffer) {
+                  glGenBuffersARB(1, pack_pb);
+                  glBindBufferARB(GL_PIXEL_PACK_BUFFER_EXT, pack_pb[0]);
+                  glBufferDataARB(GL_PIXEL_PACK_BUFFER_EXT,
+                               TEXSIZE * TEXSIZE * 3 * sizeof(GLfloat), NULL,
+                               GL_STREAM_DRAW);
+                  glGetTexImage(GL_TEXTURE_2D, 0, GL_RGB, GL_FLOAT, NULL);
+                  pboMem = (GLfloat *) glMapBufferARB(GL_PIXEL_PACK_BUFFER_EXT,
+                                             GL_READ_ONLY);
+               }
+               else {
+                  glGetTexImage(GL_TEXTURE_2D, 0, GL_RGB, GL_FLOAT, t2);
+                  pboMem = t2;
+               }
+
+               // Check texture image
+               for (i = 0; i < TEXSIZE * TEXSIZE; i++) {
+                  if (i == 0 && breakCOWTexture && useTexUnpackBuffer) {
+                     GLfloat exp[3] = { 0.8, 0.8, 0.8 };
+                     if (equalColors(&pboMem[i * 3], exp) != true) {
+                        REPORT_FAILURE("glGetTexImage failed");
+                        printf("  got (%d) = [%f, %f, %f], ", i,
+                               pboMem[i * 3],
+                               pboMem[i * 3 + 1], pboMem[i * 3 + 2]);
+                        printf("should be [%f, %f, %f]\n",
+                               exp[0], exp[1], exp[2]);
+
+                        return false;
+                     }
+                  }
+                  else {
+                     GLfloat exp[3] = { 1.0, 1.0, 0.0 };
+                     if (equalColors(&pboMem[i * 3], exp) != true) {
+                        REPORT_FAILURE("glGetTexImage failed");
+                        printf("  got (%d) = [%f, %f, %f], ", i,
+                               pboMem[i * 3],
+                               pboMem[i * 3 + 1], pboMem[i * 3 + 2]);
+                        printf("should be [%f, %f, %f]\n",
+                               exp[0], exp[1], exp[2]);
+
+                        return false;
+                     }
+                  }
+               }
+
+               if (useTexPackBuffer) {
+                  glUnmapBufferARB(GL_PIXEL_PACK_BUFFER_EXT);
+                  glBindBufferARB(GL_PIXEL_PACK_BUFFER_EXT, 0);
+                  glDeleteBuffersARB(1, pack_pb);
+               }
+               if (useTexUnpackBuffer) {
+                  glDeleteBuffersARB(1, unpack_pb);
+               }
+
+               glEnable(GL_TEXTURE_2D);
+               glBegin(GL_POLYGON);
+               glTexCoord2f(0, 0);
+               glVertex2f(0, 0);
+               glTexCoord2f(1, 0);
+               glVertex2f(TEXSIZE, 0);
+               glTexCoord2f(1, 1);
+               glVertex2f(TEXSIZE, TEXSIZE);
+               glTexCoord2f(0, 1);
+               glVertex2f(0, TEXSIZE);
+               glEnd();
+
+               glReadPixels(0, 0, windowSize, windowSize, GL_RGB, GL_FLOAT,
+                            buf);
+               for (j = 0; j < windowSize; j++) {
+                  for (i = 0; i < windowSize; i++) {
+                     if (i == 0 && j == 0 && breakCOWTexture
+                         && useTexUnpackBuffer) {
+                        GLfloat exp[3] = { 0.8, 0.8, 0.8 };
+                        if (equalColors(&buf[(j * windowSize + i) * 3], exp)
+                            != true) {
+                           REPORT_FAILURE("glTexImage failed");
+                           printf("  got (%d, %d) = [%f, %f, %f], ", i, j,
+                                  buf[(j * windowSize + i) * 3],
+                                  buf[(j * windowSize + i) * 3 + 1],
+                                  buf[(j * windowSize + i) * 3 + 2]);
+                           printf("should be [%f, %f, %f]\n",
+                                  exp[0], exp[1], exp[2]);
+
+                           return false;
+                        }
+                     }
+                     else if (i < TEXSIZE && j < TEXSIZE) {
+                        if (equalColors(&buf[(j * windowSize + i) * 3], green)
+                            != true) {
+                           REPORT_FAILURE("glTexImage failed");
+                           printf("  got (%d, %d) = [%f, %f, %f], ", i, j,
+                                  buf[(j * windowSize + i) * 3],
+                                  buf[(j * windowSize + i) * 3 + 1],
+                                  buf[(j * windowSize + i) * 3 + 2]);
+                           printf("should be [%f, %f, %f]\n",
+                                  green[0], green[1], green[2]);
+
+                           return false;
+                        }
+                     }
+                     else {
+                        if (equalColors(&buf[(j * windowSize + i) * 3], black)
+                            != true) {
+                           REPORT_FAILURE("glTexImage failed");
+                           printf("(%d, %d) = [%f, %f, %f], ", i, j,
+                                  buf[(j * windowSize + i) * 3],
+                                  buf[(j * windowSize + i) * 3 + 1],
+                                  buf[(j * windowSize + i) * 3 + 2]);
+                           printf("should be [0.0, 0.0, 0.0]\n");
+
+                           return false;
+                        }
+                     }
+                  }
+               }
+            }
+         }
+      }
+   }
+
+   return true;
+}
+
+bool PBOTest::testTexSubImage(void)
+{
+   GLuint pbs[1];
+   GLfloat t[TEXSIZE * TEXSIZE * 3];
+   int i, j;
+   int useUnpackBuffer = 0;
+   GLfloat green[3] = { 0.0, 1.0, 0.0 };
+   GLfloat black[3] = { 0.0, 0.0, 0.0 };
+
+   glBindBufferARB(GL_PIXEL_UNPACK_BUFFER_EXT, 0);
+   glBindBufferARB(GL_PIXEL_PACK_BUFFER_EXT, 0);
+
+   for (useUnpackBuffer = 0; useUnpackBuffer < usePBO + 1; useUnpackBuffer++) {
+      glClearColor(0.0, 0.0, 0.0, 1.0);
+      glClear(GL_COLOR_BUFFER_BIT);
+
+      if (useUnpackBuffer) {
+         glGenBuffersARB(1, pbs);
+         glBindBufferARB(GL_PIXEL_UNPACK_BUFFER_EXT, pbs[0]);
+         glBufferDataARB(GL_PIXEL_UNPACK_BUFFER_EXT, TEXSIZE * TEXSIZE * 3 * sizeof(GLfloat),
+                      NULL, GL_STREAM_DRAW);
+         glBindBufferARB(GL_PIXEL_UNPACK_BUFFER_EXT, 0);
+      }
+
+      glTexParameteri(GL_TEXTURE_2D, GL_TEXTURE_MIN_FILTER, GL_NEAREST);
+      glTexParameteri(GL_TEXTURE_2D, GL_TEXTURE_MAG_FILTER, GL_NEAREST);
+      glTexImage2D(GL_TEXTURE_2D, 0, GL_RGB, TEXSIZE, TEXSIZE, 0, GL_RGB,
+                   GL_FLOAT, NULL);
+
+      GLfloat *pboMem = NULL;
+      if (useUnpackBuffer) {
+         glBindBufferARB(GL_PIXEL_UNPACK_BUFFER_EXT, pbs[0]);
+         pboMem = (GLfloat *) glMapBufferARB(GL_PIXEL_UNPACK_BUFFER_EXT,
+                                    GL_WRITE_ONLY);
+      }
+      else {
+         pboMem = t;
+      }
+
+      for (i = 0; i < TEXSIZE * TEXSIZE; i++) {
+         pboMem[3 * i] = 0.0;
+         pboMem[3 * i + 1] = 1.0;
+         pboMem[3 * i + 2] = 0.0;
+      }
+
+      if (useUnpackBuffer) {
+         glUnmapBufferARB(GL_PIXEL_UNPACK_BUFFER_EXT);
+         glTexSubImage2D(GL_TEXTURE_2D, 0, 0, 0, TEXSIZE, TEXSIZE, GL_RGB,
+                         GL_FLOAT, NULL);
+         glBindBufferARB(GL_PIXEL_UNPACK_BUFFER_EXT, 0);
+      }
+      else
+         glTexSubImage2D(GL_TEXTURE_2D, 0, 0, 0, TEXSIZE, TEXSIZE, GL_RGB,
+                         GL_FLOAT, pboMem);
+
+      glEnable(GL_TEXTURE_2D);
+      glBegin(GL_POLYGON);
+      glTexCoord2f(0, 0);
+      glVertex2f(0, 0);
+      glTexCoord2f(1, 0);
+      glVertex2f(10, 0);
+      glTexCoord2f(1, 1);
+      glVertex2f(10, 10);
+      glTexCoord2f(0, 1);
+      glVertex2f(0, 10);
+      glEnd();
+      glDisable(GL_TEXTURE_2D);
+
+      GLfloat buf[windowSize * windowSize * 3];
+
+      glReadPixels(0, 0, windowSize, windowSize, GL_RGB, GL_FLOAT, buf);
+      for (j = 0; j < windowSize; j++) {
+         for (i = 0; i < windowSize; i++) {
+            if (i < 10 && j < 10) {
+               if (equalColors(&buf[(j * windowSize + i) * 3], green) != true) {
+                  REPORT_FAILURE("glTexSubImage failed");
+                  printf("  got (%d, %d) = [%f, %f, %f], ", i, j,
+                         buf[(j * windowSize + i) * 3],
+                         buf[(j * windowSize + i) * 3 + 1],
+                         buf[(j * windowSize + i) * 3 + 2]);
+                  printf("should be [%f, %f, %f]\n",
+                         green[0], green[1], green[2]);
+
+                  return false;
+               }
+            }
+            else {
+               if (equalColors(&buf[(j * windowSize + i) * 3], black) != true) {
+                  REPORT_FAILURE("glTexSubImage failed");
+                  printf("(%d, %d) = [%f, %f, %f], ", i, j,
+                         buf[(j * windowSize + i) * 3],
+                         buf[(j * windowSize + i) * 3 + 1],
+                         buf[(j * windowSize + i) * 3 + 2]);
+                  printf("should be [0.0, 0.0, 0.0]\n");
+
+                  return false;
+               }
+
+            }
+         }
+      }
+   }
+   return true;
+}
+
+bool PBOTest::testPolygonStip(void)
+{
+   int useUnpackBuffer = 0;
+   int usePackBuffer = 0;
+   GLuint unpack_pb[1];
+   GLuint pack_pb[1];
+   GLubyte t1[32 * 32 / 8];
+   GLubyte t2[32 * 32 / 8];
+   GLubyte *pboMem = NULL;
+   int i, j;
+   GLfloat white[3] = { 1.0, 1.0, 1.0 };
+   GLfloat black[3] = { 0.0, 0.0, 0.0 };
+
+   glBindBufferARB(GL_PIXEL_UNPACK_BUFFER_EXT, 0);
+   glBindBufferARB(GL_PIXEL_PACK_BUFFER_EXT, 0);
+
+   for (useUnpackBuffer = 0; useUnpackBuffer < usePBO + 1; useUnpackBuffer++) {
+      for (usePackBuffer = 0; usePackBuffer < usePBO + 1; usePackBuffer++) {
+         glClearColor(0.0, 0.0, 0.0, 1.0);
+         glClear(GL_COLOR_BUFFER_BIT);
+
+         if (useUnpackBuffer) {
+            glGenBuffersARB(1, unpack_pb);
+            glBindBufferARB(GL_PIXEL_UNPACK_BUFFER_EXT, unpack_pb[0]);
+            glBufferDataARB(GL_PIXEL_UNPACK_BUFFER_EXT, 32 * 32 / 8, NULL,
+                         GL_STREAM_DRAW);
+            pboMem = (GLubyte *) glMapBufferARB(GL_PIXEL_UNPACK_BUFFER_EXT,
+                                       GL_WRITE_ONLY);
+         }
+         else {
+            pboMem = t1;
+         }
+
+
+         // Fill in the stipple pattern
+         for (i = 0; i < 32 * 32 / 8; i++) {
+            pboMem[i] = 0xAA;
+         }
+
+         if (useUnpackBuffer) {
+            glUnmapBufferARB(GL_PIXEL_UNPACK_BUFFER_EXT);
+            glPolygonStipple(NULL);
+         }
+         else {
+            glPolygonStipple(pboMem);
+         }
+
+         // Read back the stipple pattern
+         if (usePackBuffer) {
+            glGenBuffersARB(1, pack_pb);
+            glBindBufferARB(GL_PIXEL_PACK_BUFFER_EXT, pack_pb[0]);
+            glBufferDataARB(GL_PIXEL_PACK_BUFFER_EXT, 32 * 32 / 8, NULL,
+                         GL_STREAM_DRAW);
+            glGetPolygonStipple(NULL);
+            pboMem = (GLubyte *) glMapBufferARB(GL_PIXEL_PACK_BUFFER_EXT,
+                                       GL_READ_ONLY);
+         }
+         else {
+            glGetPolygonStipple(t2);
+            pboMem = t2;
+         }
+
+         for (i = 0; i < 32 * 32 / 8; i++) {
+            if (pboMem[i] != 0xAA) {
+               REPORT_FAILURE("glGetPolygonStipple failed");
+               return false;
+            }
+         }
+
+
+         if (useUnpackBuffer) {
+            glBindBufferARB(GL_PIXEL_UNPACK_BUFFER_EXT, 0);
+            glDeleteBuffersARB(1, unpack_pb);
+         }
+         if (usePackBuffer) {
+            glBindBufferARB(GL_PIXEL_PACK_BUFFER_EXT, 0);
+            glDeleteBuffersARB(1, pack_pb);
+         }
+
+         glEnable(GL_POLYGON_STIPPLE);
+         glBegin(GL_POLYGON);
+         glVertex2f(0, 0);
+         glVertex2f(10, 0);
+         glVertex2f(10, 10);
+         glVertex2f(0, 10);
+         glEnd();
+
+         glDisable(GL_POLYGON_STIPPLE);
+
+         // Check the result
+         GLfloat buf[windowSize * windowSize * 3];
+
+         glReadPixels(0, 0, windowSize, windowSize, GL_RGB, GL_FLOAT, buf);
+
+         for (j = 0; j < windowSize; j++) {
+            for (i = 0; i < windowSize; i++) {
+               const GLfloat *exp;
+               if (i & 1)
+                  exp = black;
+               else
+                  exp = white;
+               if (i < 10 && j < 10) {
+                  if (equalColors(&buf[(j * windowSize + i) * 3], exp) !=
+                      true) {
+                     REPORT_FAILURE("glGetPolygonStipple failed");
+                     printf("(%d, %d) = [%f, %f, %f], ", i, j,
+                            buf[(j * windowSize + i) * 3],
+                            buf[(j * windowSize + i) * 3 + 1],
+                            buf[(j * windowSize + i) * 3 + 2]);
+                     printf("should be [1.0, 1.0, 1.0]\n");
+                     return false;
+                  }
+               }
+               else {
+                  if (equalColors(&buf[(j * windowSize + i) * 3], black) !=
+                      true) {
+                     REPORT_FAILURE("glGetPolygonStipple failed");
+                     printf("(%d, %d) = [%f, %f, %f], ", i, j,
+                            buf[(j * windowSize + i) * 3],
+                            buf[(j * windowSize + i) * 3 + 1],
+                            buf[(j * windowSize + i) * 3 + 2]);
+                     printf("should be [0.0, 0.0, 0.0]\n");
+                     return false;
+                  }
+
+               }
+            }
+         }
+
+      }
+   }
+
+   return true;
+}
+
+
+bool PBOTest::testErrorHandling(void)
+{
+   GLuint fbs[1];
+
+   glBindBufferARB(GL_PIXEL_UNPACK_BUFFER_EXT, 0);
+   glBindBufferARB(GL_PIXEL_PACK_BUFFER_EXT, 0);
+
+   if (usePBO) {
+      /* test that glDrawPixels from too small of buffer raises error */
+      glGenBuffersARB(1, fbs);
+      glBindBufferARB(GL_PIXEL_UNPACK_BUFFER, fbs[0]);
+      glBufferDataARB(GL_PIXEL_UNPACK_BUFFER_EXT, 32 * 32 * 4, NULL,
+                   GL_STREAM_DRAW);
+      glDrawPixels(32, 32 + 1, GL_BGRA, GL_UNSIGNED_BYTE, NULL);
+      if (glGetError() != GL_INVALID_OPERATION)
+         return false;
+
+      glDeleteBuffersARB(1, fbs);
+      glBindBufferARB(GL_PIXEL_UNPACK_BUFFER, 0);
+
+      /* test that glReadPixels into too small of buffer raises error */
+      glGenBuffersARB(1, fbs);
+      glBindBufferARB(GL_PIXEL_PACK_BUFFER, fbs[0]);
+      glBufferDataARB(GL_PIXEL_PACK_BUFFER_EXT, 32 * 32 * 4, NULL,
+                   GL_STREAM_DRAW);
+      glReadPixels(0, 0, 32, 32 + 1, GL_BGRA, GL_UNSIGNED_BYTE, NULL);
+      if (glGetError() != GL_INVALID_OPERATION)
+         return false;
+
+      glDeleteBuffersARB(1, fbs);
+      glBindBufferARB(GL_PIXEL_PACK_BUFFER, 0);
+   }
+   return true;
+}
+
+bool PBOTest::testFunctionality(MultiTestResult & r)
+{
+   static SubTestFunc
+      funcs[] = {
+      &GLEAN::PBOTest::testSanity,
+      &GLEAN::PBOTest::testBitmap,
+      &GLEAN::PBOTest::testDrawPixels,
+      &GLEAN::PBOTest::testPixelMap,
+      &GLEAN::PBOTest::testTexImage,
+      &GLEAN::PBOTest::testTexSubImage,
+      &GLEAN::PBOTest::testPolygonStip,
+      &GLEAN::PBOTest::testErrorHandling,
+      NULL
+   };
+
+   for (int i = 0; funcs[i]; i++)
+      if ((this->*funcs[i]) ())
+         r.numPassed++;
+      else
+         r.numFailed++;
+   return true;
+}
+
+enum {
+      BLACK,
+      RED,
+      GREEN,
+      BLUE,
+WHITE };
+
+GLfloat colors1[][4] = {
+   {0.0, 0.0, 0.0, 0.0},
+   {1.0, 0.0, 0.0, 1.0},
+   {0.0, 1.0, 0.0, 1.0},
+   {0.0, 0.0, 1.0, 1.0},
+   {1.0, 1.0, 1.0, 1.0}
+};
+
+#define TEXSIZE1 64
+bool PBOTest::testPerformance(MultiTestResult & r)
+{
+   GLuint pbs[1];
+   GLuint textures[1];
+   GLubyte data[TEXSIZE1 * TEXSIZE1 * 4];
+   int mode;
+   int i, j;
+   Timer t;
+   double t0, t1, perf[2];
+   GLubyte *pboMem = NULL;
+
+   (void) r;
+
+   for (mode = 0; mode < usePBO + 1; mode++) {
+      t0 = t.getClock();
+
+      glClearColor(0.0, 0.0, 0.0, 1.0);
+      glClear(GL_COLOR_BUFFER_BIT);
+      if (mode) {
+         glGenBuffersARB(1, pbs);
+         glBindBufferARB(GL_PIXEL_UNPACK_BUFFER, pbs[0]);
+         glBufferDataARB(GL_PIXEL_UNPACK_BUFFER,
+                      TEXSIZE1 * TEXSIZE1 * 4 * sizeof(GLubyte), NULL,
+                      GL_STREAM_DRAW);
+      }
+      glGenTextures(1, textures);
+      glBindTexture(GL_TEXTURE_2D, textures[0]);
+      glTexImage2D(GL_TEXTURE_2D, 0, GL_RGBA, TEXSIZE1,
+                   TEXSIZE1, 0, GL_BGRA, GL_UNSIGNED_BYTE, NULL);
+
+      glTexParameteri(GL_TEXTURE_2D, GL_TEXTURE_MIN_FILTER, GL_NEAREST);
+      glTexParameteri(GL_TEXTURE_2D, GL_TEXTURE_MAG_FILTER, GL_NEAREST);
+
+      for (i = 0; i < 1024; i++) {
+         if (mode) {
+            glBindBufferARB(GL_PIXEL_UNPACK_BUFFER, pbs[0]);
+            pboMem =
+               (GLubyte *) glMapBufferARB(GL_PIXEL_UNPACK_BUFFER_EXT,
+                                       GL_WRITE_ONLY);
+         }
+         else {
+            pboMem = data;
+         }
+
+         for (j = 0; j < TEXSIZE1 * TEXSIZE1; j++) {
+            pboMem[4 * j] = 255;
+            pboMem[4 * j + 1] = 255;
+            pboMem[4 * j + 2] = 0;
+            pboMem[4 * j + 3] = 0;
+         }
+
+         if (mode) {
+            glUnmapBufferARB(GL_PIXEL_UNPACK_BUFFER_EXT);
+            glTexSubImage2D(GL_TEXTURE_2D, 0, 0, 0, TEXSIZE1,
+                            TEXSIZE1, GL_BGRA, GL_UNSIGNED_BYTE, NULL);
+            glBindBufferARB(GL_PIXEL_UNPACK_BUFFER, 0);
+         }
+         else {
+            glTexSubImage2D(GL_TEXTURE_2D, 0, 0, 0, TEXSIZE1,
+                            TEXSIZE1, GL_BGRA, GL_UNSIGNED_BYTE, data);
+         }
+
+
+         // Actually apply the texture
+         glEnable(GL_TEXTURE_2D);
+         glColor4fv(colors1[WHITE]);
+
+         glBegin(GL_POLYGON);
+         glTexCoord2f(0.0, 0.0);
+         glVertex2f(0, 0);
+         glTexCoord2f(1.0, 0.0);
+         glVertex2f(1, 0);
+         glTexCoord2f(1.0, 1.0);
+         glVertex2f(1, 1);
+         glTexCoord2f(0.0, 1.0);
+         glVertex2f(0, 1);
+         glEnd();
+         glFlush();
+         glDisable(GL_TEXTURE_2D);
+      }
+      t1 = t.getClock();
+      glDeleteTextures(1, textures);
+      if (mode)
+         glDeleteBuffersARB(1, pbs);
+
+      perf[mode] = (double) TEXSIZE1 * TEXSIZE1 * 3 * sizeof(GLfloat) / 1024 / (t1 - t0);
+
+   }
+
+   if (perf[1] < perf[0] && usePBO) {
+      env->log << name << ":  NOTE "
+         << "perf[0] = " << perf[0] <<
+         " MB/s, which is in normal mode" << endl;
+      env->log << name << ":  NOTE " << "perf[1] = " <<
+         perf[1] << " MB/s, which is using PBO" << endl;
+   }
+
+   return true;
+}
+
+
+
+// Run all the subtests, incrementing numPassed, numFailed
+void
+PBOTest::runSubTests(MultiTestResult & r)
+{
+   static TestFunc funcs[] = {
+      &GLEAN::PBOTest::testFunctionality,
+      &GLEAN::PBOTest::testPerformance,
+      NULL
+   };
+
+   for (int i = 0; funcs[i]; i++)
+      if ((this->*funcs[i]) (r))
+         r.numPassed++;
+      else
+         r.numFailed++;
+}
+
+
+void
+PBOTest::runOne(MultiTestResult & r, Window & w)
+{
+   (void) w;
+
+   if (!setup()) {
+      r.pass = false;
+      return;
+   }
+
+   runSubTests(r);
+
+   r.pass = (r.numFailed == 0);
+}
+
+
+// The test object itself:
+PBOTest pboTest("pbo", "window, rgb, z", "",    // no extension filter 
+                "pbo test: Test OpenGL Extension GL_ARB_pixel_buffer_object\n");
+
+
+
+}  // namespace GLEAN